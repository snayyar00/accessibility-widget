--- conflicted
+++ resolved
@@ -17,10 +17,7 @@
       "report":"Free Accessibility Scanner - WCAG & ADA Compliance Checker",
       "dashboard":"Accessibility Dashboard - WebAbility.io ADA WCAG Analytics",
       "installation":"Install ADA Compliance Widget - WebAbility.io Setup Guide",
-<<<<<<< HEAD
-=======
       "statement_generator":"AI Accessibility Statement Generator - WebAbility.io",
->>>>>>> c33c7852
       "forgot_password": "Reset Password - WebAbility.io Account Recovery",
       "reset_password": "Create New Password - WebAbility.io Security",
       "new_document": "New Document",
