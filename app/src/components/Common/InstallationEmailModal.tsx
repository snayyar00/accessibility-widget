--- conflicted
+++ resolved
@@ -74,14 +74,10 @@
       // If not showing success state, parent component handles the feedback
     } catch (error) {
       console.error('Error sending email:', error);
-<<<<<<< HEAD
-      setEmailError('Failed to send email. Please try again.');
-      setStatusAnnouncement('');
-=======
       // Extract the actual error message from GraphQL errors
       const errorMessage = getErrorMessage(error, 'Failed to send email. Please try again.');
+      setStatusAnnouncement('');
       setEmailError(errorMessage);
->>>>>>> 866abfe8
     }
   };
 
