--- conflicted
+++ resolved
@@ -13,10 +13,6 @@
 import { ReactComponent as ArrowDownIcon } from '@/assets/images/svg/arrow-down-18.svg';
 import { ReactComponent as MenuIcon } from '@/assets/images/svg/menu.svg';
 import Input from '@/components/Common/Input';
-<<<<<<< HEAD
-import { mobileQuery } from 'constants/style';
-=======
->>>>>>> 8116cf2f
 
 const Wrapper = styled.div`
   height: 80px;
@@ -66,11 +62,7 @@
 
 const SearchInput = styled(Input)`
   width: 468px;
-<<<<<<< HEAD
-  border-color: #D2D5E1;
-=======
   border-color: #d2d5e1;
->>>>>>> 8116cf2f
 
   ${mobileQuery} {
     width: 100%;
@@ -82,10 +74,6 @@
   align-items: center;
   cursor: pointer;
   & > svg {
-<<<<<<< HEAD
-
-=======
->>>>>>> 8116cf2f
     ${mobileQuery} {
       display: none;
     }
@@ -153,11 +141,7 @@
     width: 0;
     height: 0;
     border: 12px solid transparent;
-<<<<<<< HEAD
-    border-bottom-color: #EAEDF7;
-=======
     border-bottom-color: #eaedf7;
->>>>>>> 8116cf2f
 
     ${mobileQuery} {
       left: unset;
@@ -175,11 +159,7 @@
     width: 0;
     height: 0;
     border: 10px solid transparent;
-<<<<<<< HEAD
-    border-bottom-color: #FFFFFF;
-=======
     border-bottom-color: #ffffff;
->>>>>>> 8116cf2f
 
     ${mobileQuery} {
       left: unset;
