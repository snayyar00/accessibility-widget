--- conflicted
+++ resolved
@@ -3,14 +3,10 @@
 import { HiOutlineDocumentMagnifyingGlass } from 'react-icons/hi2';
 import { BiBarChartAlt2 } from 'react-icons/bi';
 import type { RootState } from '@/config/store';
-<<<<<<< HEAD
-import { toggleSidebar } from '@/features/admin/sidebar';
-=======
 import { toggleSidebar, setSidebarLockedOpen } from '@/features/admin/sidebar';
 import { ReactComponent as LogoIcon } from '@/assets/images/svg/logo.svg';
 import routes from '@/routes';
 import { GoGear } from 'react-icons/go';
->>>>>>> 45a7c2b2
 import { RiStackLine } from 'react-icons/ri';
 import {
   Folders,
@@ -24,27 +20,18 @@
 import { LuCircleDollarSign } from 'react-icons/lu';
 import { PiNotebookBold, PiBookOpenBold } from 'react-icons/pi';
 import { MdLightbulbOutline } from 'react-icons/md';
-<<<<<<< HEAD
-import { useState, useEffect } from 'react';
-=======
-import WorkspacesSelect from '@/containers/Dashboard/WorkspacesSelect';
-import Dropdown from '../../containers/Dashboard/DropDown';
 import { useState, useEffect, useRef } from 'react';
 import { handleBilling } from '@/containers/Profile/BillingPortalLink';
 import { CircularProgress } from '@mui/material';
->>>>>>> 45a7c2b2
 import { baseColors } from '@/config/colors';
 
 const Sidebar = () => {
   const dispatch = useDispatch();
   const location = useLocation();
   const [isCollapsed, setIsCollapsed] = useState(true);
-<<<<<<< HEAD
-=======
   const [isHovered, setIsHovered] = useState(false);
   const [billingClicked, setBillingClicked] = useState(false);
   const [isMobile, setIsMobile] = useState(false);
->>>>>>> 45a7c2b2
 
   // Get colors configuration
   // Using baseColors directly
@@ -179,14 +166,11 @@
   }
 
   function handleMouseLeave() {
-<<<<<<< HEAD
     setIsCollapsed(true);
-=======
     setIsHovered(false);
     if (!lockedOpen) {
       setIsCollapsed(true);
     }
->>>>>>> 45a7c2b2
   }
 
   return (
