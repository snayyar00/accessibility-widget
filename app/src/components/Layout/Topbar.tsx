--- conflicted
+++ resolved
@@ -2,15 +2,12 @@
 import { useDispatch, useSelector } from 'react-redux';
 import { NavLink } from 'react-router-dom';
 import { useTranslation } from 'react-i18next';
-import { Compass } from 'lucide-react';
 import { PiBellBold } from 'react-icons/pi';
 import { FiChevronDown } from 'react-icons/fi';
 import { FaRocket } from 'react-icons/fa6';
 import { Headset } from 'lucide-react';
 import { HiOutlinePlay } from 'react-icons/hi';
 
-import Dropdown from '@/containers/Dashboard/DropDown';
-import WorkspacesSelect from '@/containers/Dashboard/WorkspacesSelect';
 import OrganizationsSelect from '@/containers/Dashboard/OrganizationsSelect';
 import WhatsNewModal from '@/components/Common/WhatsNewModal';
 import {
@@ -22,19 +19,15 @@
 import { toggleSidebar } from '@/features/admin/sidebar';
 
 import type { RootState } from '@/config/store';
-import { resolveAvatarPath } from '@/helpers/avatar.helper';
-import Avatar from '@/assets/images/avatar.jpg';
 import InitialAvatar from '@/components/Common/InitialAvatar';
-import { ReactComponent as ArrowDownIcon } from '@/assets/images/svg/arrow-down-18.svg';
-import { ReactComponent as MenuIcon } from '@/assets/images/svg/menu.svg';
-import Input from '@/components/Common/Input';
 import { handleBilling } from '@/containers/Profile/BillingPortalLink';
-import { Chip, CircularProgress } from '@mui/material';
+import { CircularProgress } from '@mui/material';
 import EmailVerificationBanner from '../Auth/EmailVerificationBanner';
 import { useTourGuidance } from '@/hooks/useTourGuidance';
 import { useMutation, useQuery } from '@apollo/client';
 import { gql } from '@apollo/client';
 import { baseColors } from '@/config/colors';
+import DomainsSelect from '@/containers/Dashboard/DomainsSelect';
 
 const GET_USER_NOTIFICATION_SETTINGS = gql`
   query GetUserNotificationSettings {
@@ -87,17 +80,9 @@
   // Get colors configuration
   // Using baseColors directly
   const {
-    data: {
-      name,
-      email,
-      isActive,
-      isAdminOrOwnerOrSuper,
-      currentOrganizationUser,
-      is_super_admin,
-    },
+    data: { avatarUrl, name, email, isActive },
   } = useSelector((state: RootState) => state.user);
 
-<<<<<<< HEAD
   const { data } = useSelector((state: RootState) => state.user);
   const { isOpen: isSidebarOpen } = useSelector(
     (state: RootState) => state.sidebar,
@@ -105,8 +90,6 @@
 
   const lastSeenDate = useSelector(selectLastSeenDate);
 
-=======
->>>>>>> 0b4bbc22
   const [isShowMenu, setIsShowMenu] = useState(false);
   const [isShowNotificationSettings, setIsShowNotificationSettings] =
     useState(false);
@@ -116,7 +99,9 @@
   const notificationRef = useRef<HTMLButtonElement>(null);
 
   // GraphQL queries and mutations
-  const { data: notificationData } = useQuery(GET_USER_NOTIFICATION_SETTINGS);
+  const { data: notificationData, refetch: refetchNotifications } = useQuery(
+    GET_USER_NOTIFICATION_SETTINGS,
+  );
   const [updateNotificationSettings] = useMutation(
     UPDATE_NOTIFICATION_SETTINGS,
   );
@@ -183,7 +168,6 @@
   return (
     <div style={{ backgroundColor: baseColors.blueLight }}>
       {!isActive && <EmailVerificationBanner email={email as string} />}
-<<<<<<< HEAD
       <div className="mx-4 mt-4 mb-2">
         <div className="bg-body rounded-lg flex items-center justify-between relative h-auto md:h-auto lg:h-16 px-3 md:px-4 lg:px-6 flex-wrap md:flex-wrap lg:flex-nowrap gap-3 md:gap-4 lg:gap-0">
           {/* Left side - Sidebar Toggle and Logo */}
@@ -199,31 +183,6 @@
                 />
               </div>
             </div>
-=======
-      <div className="h-[80px] flex items-center justify-between pl-[25px] pr-[32px] relative sm:py-0 sm:px-[15px] sm:h-16">
-        <div className="relative sm:w-full sm:mr-[15px] [&>input]:sm:h-[38px] [&>input]:sm:pl-[30px]">
-          <div
-            onClick={() => dispath(toggleSidebar(true))}
-            role="presentation"
-            className="hidden absolute top-1/2 translate-y-[-50%] left-[10px] z-[15] sm:block"
-          >
-            <MenuIcon className="w-8 h-auto" />
-          </div>
-        </div>
-        <div className="flex items-center gap-1">
-          {isAdminOrOwnerOrSuper && (
-            <div className="capitalize">
-              <Chip
-                variant="outlined"
-                color="success"
-                size="small"
-                label={
-                  is_super_admin ? 'Super Admin' : currentOrganizationUser?.role
-                }
-              />
-            </div>
-          )}
->>>>>>> 0b4bbc22
 
             {/* Sidebar Toggle Button */}
             <button
@@ -269,7 +228,7 @@
             {/* Selectors Container */}
             <div className="flex flex-col md:flex-row gap-2 md:gap-3 w-full md:w-auto">
               {/* Organization/Domain Selector - Only for admin users */}
-              {data?.isAdminOrOwner && (
+              {data?.isAdminOrOwnerOrSuper && (
                 <div className="w-full md:w-auto min-w-[200px]">
                   <div className="bg-gray-50 rounded-lg border border-gray-200">
                     <OrganizationsSelect />
@@ -277,22 +236,13 @@
                 </div>
               )}
 
-              {/* Workspace Selector - Only for admin users
-              {data?.isAdminOrOwner && (
-                <div className="w-full md:w-auto min-w-[150px]">
-                  <div className="bg-gray-50 rounded-lg border border-gray-200">
-                    <WorkspacesSelect />
-                  </div>
-                </div>
-              )} */}
-
               {/* Site Selector */}
               <div className="w-full md:w-auto">
                 {options &&
                 setReloadSites &&
                 selectedOption &&
                 setSelectedOption ? (
-                  <Dropdown
+                  <DomainsSelect
                     data={options}
                     setReloadSites={setReloadSites}
                     selectedOption={selectedOption}
