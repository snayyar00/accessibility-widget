import React, { useState, useEffect, useRef } from 'react';
import { useDispatch, useSelector } from 'react-redux';
import { NavLink } from 'react-router-dom';
import { useTranslation } from 'react-i18next';
import { PiBellBold } from 'react-icons/pi';
import { FiChevronDown } from 'react-icons/fi';
import { FaRocket } from 'react-icons/fa6';
import { Headset } from 'lucide-react';
import { HiOutlinePlay } from 'react-icons/hi';

import OrganizationsSelect from '@/containers/Dashboard/OrganizationsSelect';
import WhatsNewModal from '@/components/Common/WhatsNewModal';
import {
  openModal,
  selectLastSeenDate,
} from '@/features/whatsNew/whatsNewSlice';

// Actions
import { toggleSidebar, setSidebarLockedOpen } from '@/features/admin/sidebar';

import type { RootState } from '@/config/store';
import InitialAvatar from '@/components/Common/InitialAvatar';
import { handleBilling } from '@/containers/Profile/BillingPortalLink';
import { CircularProgress } from '@mui/material';
import EmailVerificationBanner from '../Auth/EmailVerificationBanner';
import TrialExpirationBanner from '../Auth/TrialExpirationBanner';
import { useTourGuidance } from '@/hooks/useTourGuidance';
import { useMutation, useQuery } from '@apollo/client';
import { gql } from '@apollo/client';
import { baseColors } from '@/config/colors';
import DomainsSelect from '@/containers/Dashboard/DomainsSelect';
import { openHubSpotChat, openSupportEmail } from '@/utils/hubspot';
import Logo from '@/components/Common/Logo';

const GET_USER_NOTIFICATION_SETTINGS = gql`
  query GetUserNotificationSettings {
    getUserNotificationSettings {
      monthly_report_flag
      new_domain_flag
      issue_reported_flag
      onboarding_emails_flag
      monitoring_alert_flag
    }
  }
`;

const UPDATE_NOTIFICATION_SETTINGS = gql`
  mutation UpdateNotificationSettings(
    $monthly_report_flag: Boolean
    $new_domain_flag: Boolean
    $issue_reported_flag: Boolean
    $onboarding_emails_flag: Boolean
    $monitoring_alert_flag: Boolean
  ) {
    updateNotificationSettings(
      monthly_report_flag: $monthly_report_flag
      new_domain_flag: $new_domain_flag
      issue_reported_flag: $issue_reported_flag
      onboarding_emails_flag: $onboarding_emails_flag
      monitoring_alert_flag: $monitoring_alert_flag
    )
  }
`;

type Props = {
  signout: () => void;
  options?: any;
  sitesLoading?: boolean;
  setReloadSites?: any;
  selectedOption?: string;
  setSelectedOption?: any;
  openTrialModal?: () => void;
  setPaymentView?: (value: boolean) => void;
  setOptionalDomain?: (domain: string) => void;
  customerData?: any;
  onOpenActivateModal?: (domain: any) => void;
  billingLoading?: boolean;
  setBillingLoading?: (value: boolean) => void;
};

const Topbar: React.FC<Props> = ({
  signout,
  options,
  sitesLoading = false,
  setReloadSites,
  selectedOption,
  setSelectedOption,
  openTrialModal,
  setPaymentView,
  setOptionalDomain,
  customerData,
  onOpenActivateModal,
  billingLoading,
  setBillingLoading,
}) => {
  const dispath = useDispatch();
  const { t } = useTranslation();

  // Get colors configuration
  // Using baseColors directly
  const {
    data: { avatarUrl, name, email, isActive },
  } = useSelector((state: RootState) => state.user);

  const { data } = useSelector((state: RootState) => state.user);
  const { isOpen: isSidebarOpen, lockedOpen } = useSelector(
    (state: RootState) => state.sidebar,
  );

  const lastSeenDate = useSelector(selectLastSeenDate);

  const [isShowMenu, setIsShowMenu] = useState(false);
  const [isShowNotificationSettings, setIsShowNotificationSettings] =
    useState(false);
  const toggleOnColor = '#0A6C30'; // >=3:1 on white
  const toggleOffColor = '#6B7280'; // >=3:1 on white
  const profileRef = useRef<HTMLButtonElement>(null);
  const notificationRef = useRef<HTMLButtonElement>(null);

  // GraphQL queries and mutations
  const { data: notificationData, refetch: refetchNotifications } = useQuery(
    GET_USER_NOTIFICATION_SETTINGS,
  );
  const [updateNotificationSettings] = useMutation(
    UPDATE_NOTIFICATION_SETTINGS,
  );

  const [notificationSettings, setNotificationSettings] = useState({
    monthly_report_flag: false,
    new_domain_flag: false,
    issue_reported_flag: false,
    onboarding_emails_flag: true,
    monitoring_alert_flag: true,
  });

  useEffect(() => {
    if (notificationData?.getUserNotificationSettings) {
      setNotificationSettings(notificationData.getUserNotificationSettings);
    }
  }, [notificationData]);

  function handleClickOutside(e: MouseEvent) {
    if (profileRef.current && !profileRef.current.contains(e.target as Node)) {
      setIsShowMenu(false);
    }
    if (
      notificationRef.current &&
      !notificationRef.current.contains(e.target as Node)
    ) {
      setIsShowNotificationSettings(false);
    }
  }
  const [clicked, setClicked] = useState(false);

  // Tour guidance hook
  const { resetAndStartTour, hasCurrentPageTour } = useTourGuidance();

  // Auto-show logic is handled entirely by WhatsNewModal component

  useEffect(() => {
    document.addEventListener('click', handleClickOutside);
    return () => document.removeEventListener('click', handleClickOutside);
  }, []);

  const handleNotificationToggle = async (
    flag: string,
    e?: React.MouseEvent,
  ) => {
    if (e) {
      e.stopPropagation(); // Prevent click from bubbling and closing the dropdown
    }
    const newSettings = {
      ...notificationSettings,
      [flag]: !notificationSettings[flag as keyof typeof notificationSettings],
    };
    setNotificationSettings(newSettings);
    try {
      await updateNotificationSettings({
        variables: newSettings,
      });
    } catch (error) {
      console.error('Error updating notification settings:', error);
      setNotificationSettings(notificationSettings);
    }
  };

  // Get selected domain from Redux
  const selectedDomain = useSelector(
    (state: RootState) => state.report.selectedDomain,
  );

  // Track if trial banner is visible (updated via callback from TrialExpirationBanner)
  const [isTrialBannerVisible, setIsTrialBannerVisible] = useState(false);

  // Determine which banner to show - wait for data to load before deciding
  // Don't show email banner while sites are loading (to avoid flicker)
  const showEmailBanner = !isActive && !sitesLoading && !isTrialBannerVisible;
  
  return (
<<<<<<< HEAD
    <div style={{ backgroundColor: baseColors.blueLight }}>
      {/* Only show email verification banner if trial banner is not showing and data has loaded */}
      {showEmailBanner && <EmailVerificationBanner email={email as string} />}
      <TrialExpirationBanner 
        sitesData={options} 
        openModal={openTrialModal}
        setPaymentView={setPaymentView}
        setOptionalDomain={setOptionalDomain}
        onVisibilityChange={setIsTrialBannerVisible}
        customerData={customerData}
        onOpenActivateModal={onOpenActivateModal}
        billingLoading={billingLoading}
        setBillingLoading={setBillingLoading}
      />
=======
    <header role="banner" aria-label="Banner" style={{ backgroundColor: baseColors.blueLight }}>
      {!isActive && <EmailVerificationBanner email={email as string} />}
>>>>>>> 74db3c9c
      <div className="mx-4 mt-4 mb-2">
        <div className="bg-body rounded-lg flex items-center justify-between relative h-auto md:h-auto lg:h-16 px-3 md:px-4 lg:px-6 flex-wrap md:flex-wrap lg:flex-nowrap gap-3 md:gap-4 lg:gap-0">
          {/* Left side - Sidebar Toggle and Logo */}
          <div className="flex items-center -ml-0 md:-ml-2 lg:-ml-4 gap-2 lg:gap-0 lg:space-x-4">
            {/* Logo */}
            <div className="flex items-center space-x-3">
              <div className="flex items-center justify-center origin-left scale-90 md:scale-95 lg:scale-100">
                <Logo className="mb-0" />
              </div>
            </div>

            {/* Sidebar Toggle Button */}
            <button
              onClick={() => {
                if (lockedOpen) {
                  // Unlock and close
                  dispath(setSidebarLockedOpen(false));
                  dispath(toggleSidebar(false));
                  window.dispatchEvent(new CustomEvent('collapseSidebar'));
                } else if (isSidebarOpen) {
                  // Currently open but not locked: lock it open
                  dispath(setSidebarLockedOpen(true));
                  dispath(toggleSidebar(true));
                  window.dispatchEvent(new CustomEvent('expandSidebar'));
                } else {
                  // Currently closed: open and lock
                  dispath(setSidebarLockedOpen(true));
                  dispath(toggleSidebar(true));
                  window.dispatchEvent(new CustomEvent('expandSidebar'));
                }
              }}
              className="p-2 rounded-lg hover:bg-gray-100 transition-colors duration-200 flex items-center justify-center"
              aria-label="Sidebar"
              aria-expanded={isSidebarOpen || lockedOpen}
            >
              <svg
                width="25"
                height="25"
                viewBox="0 0 25 25"
                fill="none"
                xmlns="http://www.w3.org/2000/svg"
              >
                <path
                  d="M9.5 20.5V4.5M9.5 20.5H17.3031C18.421 20.5 18.98 20.5 19.4074 20.2822C19.7837 20.0905 20.0905 19.7837 20.2822 19.4074C20.5 18.98 20.5 18.421 20.5 17.3031V7.69691C20.5 6.57899 20.5 6.0192 20.2822 5.5918C20.0905 5.21547 19.7837 4.90973 19.4074 4.71799C18.9796 4.5 18.4203 4.5 17.3002 4.5H9.5M9.5 20.5H7.69692C6.57901 20.5 6.0192 20.5 5.5918 20.2822C5.21547 20.0905 4.90973 19.7837 4.71799 19.4074C4.5 18.9796 4.5 18.4203 4.5 17.3002V7.7002C4.5 6.58009 4.5 6.01962 4.71799 5.5918C4.90973 5.21547 5.21547 4.90973 5.5918 4.71799C6.01962 4.5 6.58009 4.5 7.7002 4.5H9.5"
                  stroke="#6D8FAC"
                  strokeWidth="2"
                  strokeLinecap="round"
                  strokeLinejoin="round"
                />
              </svg>
            </button>
          </div>

          {/* Right side - Selectors and user actions */}
          <div
            className="rounded-lg px-3 md:px-3 lg:px-4 py-2 shadow-sm border border-gray-200 flex w-auto shrink-0 flex-col md:flex-row items-stretch md:items-center gap-2 md:gap-3 lg:gap-0 space-y-2 md:space-y-0 md:space-x-4 sm:w-full  sm:items-center sm:justify-between"
            style={{ backgroundColor: baseColors.white }}
          >
            {/* Selectors Container */}
            <div className="flex flex-col md:flex-row gap-2 md:gap-3 w-full md:w-auto">
              {/* Organization/Domain Selector - Only for admin users */}
              {data?.isAdminOrOwnerOrSuper && (
                <div className="w-full md:w-auto min-w-[200px]">
                  <div className="bg-gray-50 rounded-lg border border-gray-200">
                    <OrganizationsSelect />
                  </div>
                </div>
              )}

              {/* Site Selector */}
              <div className="w-full md:w-auto">
                {options &&
                setReloadSites &&
                selectedOption &&
                setSelectedOption ? (
                  <DomainsSelect
                    data={options}
                    setReloadSites={setReloadSites}
                    selectedOption={selectedOption}
                    setSelectedOption={setSelectedOption}
                  />
                ) : (
                  <div className="flex items-center space-x-2 bg-[#D0D5F9] px-3 py-2 rounded-lg">
                    <span className="text-sm font-medium text-[#445AE7]">
                      Select a site
                    </span>
                    <FiChevronDown className="w-4 h-4 text-[#445AE7]" />
                  </div>
                )}
              </div>
            </div>

            {/* Action Icons */}
            <div className="flex items-center flex-wrap md:flex-wrap lg:flex-nowrap gap-2 md:gap-3 lg:gap-0 lg:space-x-3 sm:w-full sm:justify-evenly md:justify-end">
              {/* Start Tour Button */}
              {hasCurrentPageTour() && (
                <button
                  className="p-2 rounded-lg hover:bg-blue-200 transition-colors duration-200"
                  onClick={resetAndStartTour}
                  title="Start Tour"
                >
                  <HiOutlinePlay
                    className="w-5 h-5 text-black"
                    style={{ color: '#484848' }}
                  />
                </button>
              )}

              {/* What's New Button */}
              <button
                className="p-2 rounded-lg hover:bg-blue-200 transition-colors duration-200"
                onClick={() => dispath(openModal())}
                title="What's New"
              >
                <FaRocket
                  className="w-5 h-5 text-black"
                  style={{ color: '#484848' }}
                />
              </button>

              {/* Notifications */}
              <button
                ref={notificationRef}
                className="p-2 rounded-lg hover:bg-blue-200 transition-colors duration-200"
                type="button"
                aria-haspopup="true"
                aria-expanded={isShowNotificationSettings}
                aria-controls="notification-settings-dropdown"
                onClick={() =>
                  setIsShowNotificationSettings(!isShowNotificationSettings)
                }
                onKeyDown={(e) => {
                  if (e.key === 'Enter' || e.key === ' ') {
                    e.preventDefault();
                    setIsShowNotificationSettings(!isShowNotificationSettings);
                  }
                }}
                title="Notification Settings"
              >
                <PiBellBold className="w-5 h-5" style={{ color: '#484848' }} />
              </button>

              {/* Support */}
              <button
                className="p-2 rounded-lg hover:bg-blue-200 transition-colors duration-200"
                onClick={openHubSpotChat}
                title="Contact Support"
              >
                <Headset className="w-5 h-5" style={{ color: '#484848' }} />
              </button>

              {/* User Avatar */}
              <button
                type="button"
                onClick={() => setIsShowMenu(!isShowMenu)}
                onKeyDown={(e) => {
                  if (e.key === 'Enter' || e.key === ' ') {
                    e.preventDefault();
                    setIsShowMenu(!isShowMenu);
                  }
                }}
                ref={profileRef}
                className="flex items-center justify-center cursor-pointer focus:outline-none focus:ring-2 focus:ring-blue-500 focus:ring-offset-2 rounded-lg transition-all duration-200"
                aria-label={`Profile picture for ${name || 'User'}`}
                aria-expanded={isShowMenu}
                aria-haspopup="menu"
                aria-controls="profile-menu"
                title={`${name || 'User'} - Profile Picture`}
                tabIndex={0}
              >
                <div className="w-10 h-10 rounded-lg overflow-hidden border border-gray-300 flex items-center justify-center">
                  <InitialAvatar
                    name={name || 'User'}
                    size={40}
                    className="rounded-lg"
                  />
                </div>
              </button>
            </div>
          </div>

          {/* Notification Settings Dropdown */}
          {isShowNotificationSettings && (
            <div
              id="notification-settings-dropdown"
              className="absolute top-full right-0 mt-3 w-[280px] sm:w-[260px] z-50"
            >
              <div className="relative p-4 border border-solid border-dark-grey rounded-[5px] shadow-xsl bg-white">
                <h2 className="text-lg font-semibold text-sapphire-blue mb-4">
                  Notification Settings
                </h2>
                <div className="space-y-3">
                  <div className="flex items-center justify-between">
                    <div className="flex-1 pr-4">
                      <p className="text-sm font-medium text-sapphire-blue">
                        Monthly Reports
                      </p>
                      <p className="text-xs text-gray-500">
                        Receive monthly accessibility reports
                      </p>
                    </div>
                    <button
                      type="button"
                      role="switch"
                      aria-label="Monthly Reports"
                      aria-checked={notificationSettings.monthly_report_flag}
                      onClick={(e) =>
                        handleNotificationToggle('monthly_report_flag', e)
                      }
                      className="relative inline-flex h-6 w-11 items-center rounded-full transition-colors duration-200 focus:outline-none focus:ring-2 focus:ring-offset-2"
                      style={{
                        backgroundColor: notificationSettings.monthly_report_flag
                          ? toggleOnColor
                          : toggleOffColor,
                        borderColor: notificationSettings.monthly_report_flag
                          ? toggleOnColor
                          : toggleOffColor,
                      }}
                    >
                      <span
                        className={`inline-block h-4 w-4 transform rounded-full bg-white shadow-md transition-transform duration-200 ${
                          notificationSettings.monthly_report_flag
                            ? 'translate-x-5'
                            : 'translate-x-0.5'
                        }`}
                      />
                    </button>
                  </div>

                  <div className="flex items-center justify-between">
                    <div className="flex-1 pr-4">
                      <p className="text-sm font-medium text-sapphire-blue">
                        New Domain Alerts
                      </p>
                      <p className="text-xs text-gray-500">
                        Get report when new domains are added
                      </p>
                    </div>
                    <button
                      type="button"
                      role="switch"
                      aria-label="New Domain Alerts"
                      aria-checked={notificationSettings.new_domain_flag}
                      onClick={(e) =>
                        handleNotificationToggle('new_domain_flag', e)
                      }
                      className="relative inline-flex h-6 w-11 items-center rounded-full transition-colors duration-200 focus:outline-none focus:ring-2 focus:ring-offset-2"
                      style={{
                        backgroundColor: notificationSettings.new_domain_flag
                          ? toggleOnColor
                          : toggleOffColor,
                        borderColor: notificationSettings.new_domain_flag
                          ? toggleOnColor
                          : toggleOffColor,
                      }}
                    >
                      <span
                        className={`inline-block h-4 w-4 transform rounded-full bg-white shadow-md transition-transform duration-200 ${
                          notificationSettings.new_domain_flag
                            ? 'translate-x-5'
                            : 'translate-x-0.5'
                        }`}
                      />
                    </button>
                  </div>

                  <div className="flex items-center justify-between">
                    <div className="flex-1 pr-4">
                      <p className="text-sm font-medium text-sapphire-blue">
                        Issue Reports
                      </p>
                      <p className="text-xs text-gray-500">
                        Receive notifications for reported issues
                      </p>
                    </div>
                    <button
                      type="button"
                      role="switch"
                      aria-label="Issue Reports"
                      aria-checked={notificationSettings.issue_reported_flag}
                      onClick={(e) =>
                        handleNotificationToggle('issue_reported_flag', e)
                      }
                      className="relative inline-flex h-6 w-11 items-center rounded-full transition-colors duration-200 focus:outline-none focus:ring-2 focus:ring-offset-2"
                      style={{
                        backgroundColor: notificationSettings.issue_reported_flag
                          ? toggleOnColor
                          : toggleOffColor,
                        borderColor: notificationSettings.issue_reported_flag
                          ? toggleOnColor
                          : toggleOffColor,
                      }}
                    >
                      <span
                        className={`inline-block h-4 w-4 transform rounded-full bg-white shadow-md transition-transform duration-200 ${
                          notificationSettings.issue_reported_flag
                            ? 'translate-x-5'
                            : 'translate-x-0.5'
                        }`}
                      />
                    </button>
                  </div>

                  <div className="flex items-center justify-between">
                    <div className="flex-1 pr-4">
                      <p className="text-sm font-medium text-sapphire-blue">
                        Onboarding Emails
                      </p>
                      <p className="text-xs text-gray-500">
                        Receive helpful emails to get started
                      </p>
                    </div>
                    <button
                      type="button"
                      role="switch"
                      aria-label="Onboarding Emails"
                      aria-checked={notificationSettings.onboarding_emails_flag}
                      onClick={(e) =>
                        handleNotificationToggle('onboarding_emails_flag', e)
                      }
                      className="relative inline-flex h-6 w-11 items-center rounded-full transition-colors duration-200 focus:outline-none focus:ring-2 focus:ring-offset-2"
                      style={{
                        backgroundColor: notificationSettings.onboarding_emails_flag
                          ? toggleOnColor
                          : toggleOffColor,
                        borderColor: notificationSettings.onboarding_emails_flag
                          ? toggleOnColor
                          : toggleOffColor,
                      }}
                    >
                      <span
                        className={`inline-block h-4 w-4 transform rounded-full bg-white shadow-md transition-transform duration-200 ${
                          notificationSettings.onboarding_emails_flag
                            ? 'translate-x-5'
                            : 'translate-x-0.5'
                        }`}
                      />
                    </button>
                  </div>
                </div>
              </div>
            </div>
          )}

          {/* Profile Menu */}
          {isShowMenu && (
            <div className="absolute top-full right-0 mt-3 w-[200px] z-50">
              <div 
                id="profile-menu"
                role="menu"
                className="bg-white rounded-xl shadow-2xl border border-gray-100 overflow-hidden"
              >
                <div className="py-2">
                  <NavLink
                    to="/profile"
                    role="menuitem"
                    onClick={(e) => {
                      e.stopPropagation(); // Prevents menu from closing
                      if (clicked) {
                        e.preventDefault();
                      } else {
                        document.dispatchEvent(new MouseEvent('click'));
                      }
                    }}
                    onKeyDown={(e) => {
                      if (e.key === 'Enter' || e.key === ' ') {
                        e.preventDefault();
                        e.currentTarget.click();
                      }
                    }}
                    className="flex items-center px-4 py-3 text-sm font-medium text-[#0074E8] hover:bg-blue-50 hover:text-blue-700 focus:bg-blue-50 focus:text-blue-700 focus:outline-none focus:ring-2 focus:ring-blue-500 focus:ring-inset transition-all duration-200 cursor-pointer"
                    style={{ color: '#0074E8' }}
                    tabIndex={0}
                    aria-label={`${t('Common.label.profile')} (menu item 1 of 3 in list)`}
                  >
                    <svg
                      className="w-4 h-4 mr-3"
                      style={{ color: '#8D95A3' }}
                      fill="none"
                      stroke="currentColor"
                      viewBox="0 0 24 24"
                    >
                      <path
                        strokeLinecap="round"
                        strokeLinejoin="round"
                        strokeWidth={2}
                        d="M16 7a4 4 0 11-8 0 4 4 0 018 0zM12 14a7 7 0 00-7 7h14a7 7 0 00-7-7z"
                      />
                    </svg>
                    {t('Common.label.profile')}
                  </NavLink>

                  <button
                    type="button"
                    role="menuitem"
                    aria-label="Billing & Plans (item 2 of 3)"
                    disabled={clicked}
                    onClick={async (e) => {
                      e.stopPropagation();

                      await handleBilling(setClicked, email); // Wait for billing portal action

                      // Manually trigger a click outside to close the menu
                      document.dispatchEvent(new MouseEvent('click'));
                    }}
                    onKeyDown={(e) => {
                      if (e.key === 'Enter' || e.key === ' ') {
                        e.preventDefault();
                        if (!clicked) {
                          e.currentTarget.click();
                        }
                      }
                    }}
                    className="w-full flex items-center px-4 py-3 text-sm font-medium text-gray-700 hover:bg-blue-50 hover:text-blue-700 focus:bg-blue-50 focus:text-blue-700 focus:outline-none focus:ring-2 focus:ring-blue-500 focus:ring-inset transition-all duration-200 cursor-pointer border-none bg-transparent disabled:opacity-50 disabled:cursor-not-allowed"
                    tabIndex={0}
                  >
                    <svg
                      className="w-4 h-4 mr-3"
                      style={{ color: '#8D95A3' }}
                      fill="none"
                      stroke="currentColor"
                      viewBox="0 0 24 24"
                    >
                      <path
                        strokeLinecap="round"
                        strokeLinejoin="round"
                        strokeWidth={2}
                        d="M3 10h18M7 15h1m4 0h1m-7 4h12a3 3 0 003-3V8a3 3 0 00-3-3H6a3 3 0 00-3 3v8a3 3 0 003 3z"
                      />
                    </svg>
                    {!clicked ? (
                      t('Common.label.billing')
                    ) : (
                      <CircularProgress
                        size={16}
                        sx={{ color: '#3B82F6' }}
                        className="mr-3"
                      />
                    )}
                  </button>

                  <div className="border-t border-gray-100 my-1"></div>

                  <button
                    type="button"
                    role="menuitem"
                    aria-label="Sign Out (item 3 of 3)"
                    disabled={clicked}
                    onClick={signout}
                    onKeyDown={(e) => {
                      if (e.key === 'Enter' || e.key === ' ') {
                        e.preventDefault();
                        if (!clicked) {
                          signout();
                        }
                      }
                    }}
                    className="w-full flex items-center px-4 py-3 text-sm font-medium text-gray-700 hover:bg-red-50 hover:text-red-700 focus:bg-red-50 focus:text-red-700 focus:outline-none focus:ring-2 focus:ring-red-500 focus:ring-inset transition-all duration-200 cursor-pointer border-none bg-transparent disabled:opacity-50 disabled:cursor-not-allowed"
                    tabIndex={0}
                  >
                    <svg
                      className="w-4 h-4 mr-3"
                      style={{ color: '#8D95A3' }}
                      fill="none"
                      stroke="currentColor"
                      viewBox="0 0 24 24"
                    >
                      <path
                        strokeLinecap="round"
                        strokeLinejoin="round"
                        strokeWidth={2}
                        d="M17 16l4-4m0 0l-4-4m4 4H7m6 4v1a3 3 0 01-3 3H6a3 3 0 01-3-3V7a3 3 0 013-3h4a3 3 0 013 3v1"
                      />
                    </svg>
                    {t('Common.title.sign_out')}
                  </button>
                </div>
              </div>
            </div>
          )}

          {/* What's New Modal */}
          <WhatsNewModal autoShow={true} />
        </div>
      </div>
    </header>
  );
};

export default Topbar;<|MERGE_RESOLUTION|>--- conflicted
+++ resolved
@@ -197,7 +197,6 @@
   const showEmailBanner = !isActive && !sitesLoading && !isTrialBannerVisible;
   
   return (
-<<<<<<< HEAD
     <div style={{ backgroundColor: baseColors.blueLight }}>
       {/* Only show email verification banner if trial banner is not showing and data has loaded */}
       {showEmailBanner && <EmailVerificationBanner email={email as string} />}
@@ -212,10 +211,6 @@
         billingLoading={billingLoading}
         setBillingLoading={setBillingLoading}
       />
-=======
-    <header role="banner" aria-label="Banner" style={{ backgroundColor: baseColors.blueLight }}>
-      {!isActive && <EmailVerificationBanner email={email as string} />}
->>>>>>> 74db3c9c
       <div className="mx-4 mt-4 mb-2">
         <div className="bg-body rounded-lg flex items-center justify-between relative h-auto md:h-auto lg:h-16 px-3 md:px-4 lg:px-6 flex-wrap md:flex-wrap lg:flex-nowrap gap-3 md:gap-4 lg:gap-0">
           {/* Left side - Sidebar Toggle and Logo */}
