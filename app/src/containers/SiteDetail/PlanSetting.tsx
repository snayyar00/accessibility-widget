import React, { useState, useEffect } from 'react';
import isEmpty from 'lodash/isEmpty';
import { useLazyQuery, useMutation } from '@apollo/client';
import { useDispatch, useSelector } from 'react-redux';
import dayjs from 'dayjs';
import { useTranslation, Trans } from 'react-i18next';
import "./PlanSetting.css";
import { RootState } from '@/config/store';
import StripeContainer from '@/containers/Stripe';
import deleteSitePlanQuery from '@/queries/sitePlans/deleteSitePlan';
import updateSitePlanQuery from '@/queries/sitePlans/updateSitePlan';
import createSitePlanQuery from '@/queries/sitePlans/createSitePlan';
import getSitePlanQuery from '@/queries/sitePlans/getSitePlan';
import { setUserPlan } from '@/features/auth/userPlan';
import Plans from '@/components/Plans';
import Toggle from '@/components/Common/Input/Toggle';
import ErrorText from '@/components/Common/ErrorText';
import Button from '@/components/Common/Button';
import { TDomain } from '.';
import { setSitePlan } from '@/features/site/sitePlan';

declare global {
  namespace JSX {
    interface IntrinsicElements {
      'stripe-pricing-table': React.DetailedHTMLProps<React.HTMLAttributes<HTMLElement>, HTMLElement>;
    }
  }
}

const plans = [
  {
    id: 'free',
    name: 'Free Plan',
    price: 0,
    desc: 'For Website under 500 Impressions per month.',
    features: [
      'Compliance with ADA, WCAG 2.1, Section 508, AODA, EN 301 549, and IS 5568',
      'Accessbility Statement',
      'AI powered Screen Reader and Accessbility Profiles',
      'Web Ability accesbility Statement',
    ]
  },
  {
    id: 'small',
    name: 'Small Business',
    price: 15,
    desc: 'For Website under 1000 Impressions per month.',
    features: [
      'Compliance with ADA, WCAG 2.1, Section 508, AODA, EN 301 549, and IS 5568',
      'Accessbility Statement',
      'AI powered Screen Reader and Accessbility Profiles',
      'Web Ability accesbility Statement',
    ]
  },
  {
    id: 'medium',
    name: 'Medium Business',
    price: 45,
    desc: 'For Website under 10,000 Impressions per month.',
    features: [
      'Compliance with ADA, WCAG 2.1, Section 508, AODA, EN 301 549, and IS 5568',
      'Accessbility Statement',
      'AI powered Screen Reader and Accessbility Profiles',
      'Web Ability accesbility Statement',
    ]
  },
  {
    id: 'large',
    name: 'Enterprise',
    price: 75,
    desc: 'For Website under 100,000 Impressions per month.',
    features: [
      'Compliance with ADA, WCAG 2.1, Section 508, AODA, EN 301 549, and IS 5568',
      'Accessbility Statement',
      'AI powered Screen Reader and Accessbility Profiles',
      'Web Ability accesbility Statement',
    ]
  },
];

const PlanSetting: React.FC<{
  domain: TDomain,
  setReloadSites: (value: boolean) => void
}> = ({ domain, setReloadSites }) => {
  const [isYearly, setIsYearly] = useState(false);
  const [selectedPlan, setSelectedPlan] = useState('');
  const { data: currentPlan } = useSelector((state: RootState) => state.sitePlan);
  const [deleteSitePlanMutation, { error: errorDelete, loading: isDeletingSitePlan }] = useMutation(deleteSitePlanQuery);
  const [updateSitePlanMutation, { error: errorUpdate, loading: isUpdatingSitePlan }] = useMutation(updateSitePlanQuery);
  const [createSitePlanMutation, { error: errorCreate, loading: isCreatingSitePlan }] = useMutation(createSitePlanQuery);
  const [fetchSitePlan, { data: sitePlanData }] = useLazyQuery(getSitePlanQuery);
  const dispatch = useDispatch();
  const { t } = useTranslation();
  const { data, loading } = useSelector((state: RootState) => state.user);
  const siteId = parseInt(domain.id);
  const [clicked, setClicked] = useState(false);

  useEffect(() => {
    dispatch(setSitePlan({ data: {} }));
    fetchSitePlan({
      variables: { siteId }
    });
  }, [])

  useEffect(() => {
    if (sitePlanData?.getPlanBySiteIdAndUserId) {
      dispatch(setSitePlan({ data: sitePlanData?.getPlanBySiteIdAndUserId }));
    }
  }, [sitePlanData])

  function toggle() {
    setIsYearly(!isYearly);
  }

  function changePlan(name: string) {
    setSelectedPlan(name);
  }

  function checkIsCurrentPlan(planId: string) {
    return currentPlan.productType === planId && ((currentPlan.priceType === 'monthly' && !isYearly) || (currentPlan.priceType === 'yearly' && isYearly))
  }

  async function handleCancelSubscription() {
    await deleteSitePlanMutation({
      variables: { sitesPlanId: currentPlan.id }
    });
    setReloadSites(true);
    fetchSitePlan({
      variables: { siteId }
    });
  }

  async function createPaymentMethodSuccess(token: string) {
    if (!planChanged) return;
    const data = {
      paymentMethodToken: token,
      planName: planChanged.id,
      billingType: isYearly ? 'YEARLY' : 'MONTHLY',
      siteId: domain.id
    }
    await createSitePlanMutation({
      variables: data
    });
    setReloadSites(true);
    fetchSitePlan({
      variables: { siteId }
    });
  }

  async function handleChangeSubcription() {
    if (!planChanged) return;
    await updateSitePlanMutation({
      variables: {
        sitesPlanId: currentPlan.id,
        planName: planChanged.id,
        billingType: isYearly ? 'YEARLY' : 'MONTHLY',
      }
    });
    setReloadSites(true);
    fetchSitePlan({
      variables: { siteId }
    });
  }

  const handleBilling = async () => {
    setClicked(true);
<<<<<<< HEAD
    const url = 'http://localhost:5000/create-customer-portal-session';
    const bodyData = { id:sitePlanData?.getPlanBySiteIdAndUserId?.customerId,returnURL:window.location.href };
=======
    const url = 'https://api.webability.io/create-customer-portal-session';
    const bodyData = { id: sitePlanData?.getPlanBySiteIdAndUserId?.customerId };
>>>>>>> ad54de27
    await fetch(url, {
      method: 'POST',
      headers: {
        'Content-Type': 'application/json'
      },
      body: JSON.stringify(bodyData)
    })
      .then(response => {
        if (!response.ok) {
          throw new Error('Network response was not ok');
        }

        response.json().then(data => {
          // Handle the JSON data received from the backend
          window.location.href = data.url;
        });
      })
      .catch(error => {
        // Handle error
        console.error('There was a problem with the fetch operation:', error);
      });
  }
<<<<<<< HEAD
  const planChanged = plans.find((item:any) => item.id === selectedPlan);
=======

  const planChanged = plans.find((item: any) => item.id === selectedPlan);
>>>>>>> ad54de27
  const amountCurrent = currentPlan.amount || 0;
  const amountNew = planChanged ? planChanged.price : 0;
  return (
    <div className="bg-white border border-solid border-dark-grey shadow-xxl rounded-[10px] p-6 mb-[25px] sm:px-[10px] sm:py-6">
      <h5 className="font-bold text-[22px] leading-[30px] text-sapphire-blue mb-1">
        {t('Profile.text.plan')}
      </h5>
      <p className="text-[16px] leading-[26px] text-white-gray mb-[14px]">
        {t('Profile.text.plan_desc')}
      </p>
      <div className="flex justify-between sm:flex-col-reverse flex-col flex-wrap">
        <div>
<<<<<<< HEAD
          {(planChanged || (Object.keys(currentPlan).length == 0)) && (<div className="flex justify-center mb-[25px] sm:mt-[25px] [&_label]:mx-auto [&_label]:my-0">
=======
          {sitePlanData?.getPlanBySiteIdAndUserId ? (<div className="flex items-center mt-2">
            <button className="submit-btn focus:outline-none focus:ring" onClick={handleBilling} disabled={clicked}>{clicked ? ("redirecting...") : ("Manage billing")}</button>
          </div>) : (null)}
          <div className="flex justify-center mb-[25px] sm:mt-[25px] [&_label]:mx-auto [&_label]:my-0">
>>>>>>> ad54de27
            <Toggle onChange={toggle} label="Bill Yearly" />
          </div>)}
          <div>
            {planChanged && (
              <div className="p-6 sm:mx-2 mx-32 lg:mx-80 screen-4k-mx-80 mb-3 border border-solid border-dark-gray rounded-[10px] flex sm:p-6 sm:flex-col-reverse flex-col flex-wrap">
                {checkIsCurrentPlan(planChanged.id) ? (
                  <div className="min-w-[300px] [&_button]:w-full">
                    {currentPlan.deletedAt ? (
                      <p>
                        Plan will expire on{' '}
                        <b>
                          {dayjs(currentPlan.expiredAt).format(
                            'YYYY-MM-DD HH:mm',
                          )}
                        </b>
                        <Trans
                          components={[<b></b>]}
                          values={{
                            data: dayjs(currentPlan.expiredAt).format(
                              'YYYY-MM-DD HH:mm',
                            ),
                          }}
                        >
                          {t('Profile.text.expire')}
                        </Trans>
                      </p>
                    ) : (
                      <>
                        {sitePlanData?.getPlanBySiteIdAndUserId ? (
                          <div className="flex items-center mt-2 mb-2">
                            <Button
                              color='primary'
                              onClick={handleBilling}
                              disabled={clicked}
                            >
                              {clicked ? 'redirecting...' : 'Manage billing'}
                            </Button>
                          </div>
                        ) : null}
                        <Button
                          color="primary"
                          disabled={isDeletingSitePlan}
                          onClick={handleCancelSubscription}
                        >
                          {t('Profile.text.cancel_sub')}
                        </Button>
                      </>
                    )}
                  </div>
                ) : (
                  <div className="flex flex-col min-w-[300px]">
                    <div className="font-bold text-[22px] leading-[30px] text-sapphire-blue mb-6">
                      {t('Profile.text.order_sumary')}
                    </div>
                    <ul className="flex-grow">
                      <li className="flex justify-between items-center list-none mb-4">
                        <p className="text-[16px] leading-[26px] text-white-gray flex-grow">
                          {t('Profile.text.curreny_sub')}
                        </p>
                        <span className="font-bold text-[18px] leading-6 text-sapphire-blue">
                          ${amountCurrent}
                        </span>
                      </li>
                      <li className="flex justify-between items-center list-none mb-4">
                        <p className="text-[16px] leading-[26px] text-white-gray flex-grow">
                          {t('Profile.text.new_sub')}
                        </p>
                        <span className="font-bold text-[18px] leading-6 text-sapphire-blue">
                          ${isYearly ? amountNew * 9 : amountNew}
                        </span>
                      </li>
                      <li className="flex justify-between items-center list-none mb-4">
                        <p className="text-[16px] leading-[26px] text-white-gray flex-grow">
                          {t('Profile.text.balance_due')}
                        </p>
                        <span className="font-bold text-[18px] leading-6 text-sapphire-blue">
                          $
                          {Math.max(
                            (isYearly ? amountNew * 9 : amountNew) -
                              amountCurrent,
                            0,
                          )}
                        </span>
                      </li>
                    </ul>
                    {isEmpty(currentPlan) ||
                    (currentPlan && currentPlan.deletedAt) ? (
                      <StripeContainer
                        onSubmitSuccess={createPaymentMethodSuccess}
                        apiLoading={isCreatingSitePlan}
                        submitText={
                          currentPlan &&
                          currentPlan.deletedAt &&
                          (t('Profile.text.change_plan') as string)
                        }
                      />
                    ) : (
                      <>
                        <Button
                        color="primary"
                        onClick={handleChangeSubcription}
                        disabled={isUpdatingSitePlan}
                      >
                        {isUpdatingSitePlan
                          ? t('Common.text.please_wait')
                          : t('Profile.text.change_sub')}
                      </Button>
                      {sitePlanData?.getPlanBySiteIdAndUserId ? (
                          
                            <Button
                              color='primary'
                              onClick={handleBilling}
                              disabled={clicked}
                              className='mt-2'
                            >
                              {clicked ? 'redirecting...' : 'Manage billing'}
                            </Button>
                          
                        ) : null}
                      </>
                    )}
                  </div>
                )}

              {errorCreate?.message && (
                <ErrorText message={errorCreate.message} />
              )}

              {errorUpdate?.message && (
                <ErrorText message={errorUpdate.message} />
              )}

<<<<<<< HEAD
                {errorDelete?.message && (
                  <ErrorText message={errorDelete.message} />
                )}
              </div>
            )}
          </div>
          <Plans
            plans={plans}
            onChange={changePlan}
            planChanged={planChanged}
            isYearly={isYearly}
            checkIsCurrentPlan={checkIsCurrentPlan}
            handleBilling={handleBilling}
          />
=======
              {errorDelete?.message && (
                <ErrorText message={errorDelete.message} />
              )}
            </div>
          )}
>>>>>>> ad54de27
        </div>
      </div>
    </div>
  );
}

export default PlanSetting;<|MERGE_RESOLUTION|>--- conflicted
+++ resolved
@@ -164,13 +164,10 @@
 
   const handleBilling = async () => {
     setClicked(true);
-<<<<<<< HEAD
+
     const url = 'http://localhost:5000/create-customer-portal-session';
     const bodyData = { id:sitePlanData?.getPlanBySiteIdAndUserId?.customerId,returnURL:window.location.href };
-=======
-    const url = 'https://api.webability.io/create-customer-portal-session';
-    const bodyData = { id: sitePlanData?.getPlanBySiteIdAndUserId?.customerId };
->>>>>>> ad54de27
+
     await fetch(url, {
       method: 'POST',
       headers: {
@@ -193,12 +190,8 @@
         console.error('There was a problem with the fetch operation:', error);
       });
   }
-<<<<<<< HEAD
+
   const planChanged = plans.find((item:any) => item.id === selectedPlan);
-=======
-
-  const planChanged = plans.find((item: any) => item.id === selectedPlan);
->>>>>>> ad54de27
   const amountCurrent = currentPlan.amount || 0;
   const amountNew = planChanged ? planChanged.price : 0;
   return (
@@ -211,14 +204,8 @@
       </p>
       <div className="flex justify-between sm:flex-col-reverse flex-col flex-wrap">
         <div>
-<<<<<<< HEAD
+
           {(planChanged || (Object.keys(currentPlan).length == 0)) && (<div className="flex justify-center mb-[25px] sm:mt-[25px] [&_label]:mx-auto [&_label]:my-0">
-=======
-          {sitePlanData?.getPlanBySiteIdAndUserId ? (<div className="flex items-center mt-2">
-            <button className="submit-btn focus:outline-none focus:ring" onClick={handleBilling} disabled={clicked}>{clicked ? ("redirecting...") : ("Manage billing")}</button>
-          </div>) : (null)}
-          <div className="flex justify-center mb-[25px] sm:mt-[25px] [&_label]:mx-auto [&_label]:my-0">
->>>>>>> ad54de27
             <Toggle onChange={toggle} label="Bill Yearly" />
           </div>)}
           <div>
@@ -350,8 +337,6 @@
               {errorUpdate?.message && (
                 <ErrorText message={errorUpdate.message} />
               )}
-
-<<<<<<< HEAD
                 {errorDelete?.message && (
                   <ErrorText message={errorDelete.message} />
                 )}
@@ -366,13 +351,6 @@
             checkIsCurrentPlan={checkIsCurrentPlan}
             handleBilling={handleBilling}
           />
-=======
-              {errorDelete?.message && (
-                <ErrorText message={errorDelete.message} />
-              )}
-            </div>
-          )}
->>>>>>> ad54de27
         </div>
       </div>
     </div>
