--- conflicted
+++ resolved
@@ -1,11 +1,8 @@
 import React, { useEffect } from 'react';
 import { useQuery } from '@apollo/react-hooks';
 import { useHistory } from 'react-router-dom';
-<<<<<<< HEAD
-=======
 import { useDispatch } from 'react-redux';
 
->>>>>>> 1783a031
 import getQueryParam from '@/utils/getQueryParam';
 import githubLoginQuery from '@/queries/auth/githubLogin';
 import { JWT_STORAGE_KEY } from '@/constants';
@@ -19,11 +16,7 @@
   const { data, loading, error } = useQuery(githubLoginQuery, {
     variables: { code },
   });
-<<<<<<< HEAD
-
-=======
   const dispatch = useDispatch();
->>>>>>> 1783a031
   const history = useHistory();
 
   useEffect(() => {
@@ -31,17 +24,6 @@
       localStorage.setItem(JWT_STORAGE_KEY, data.loginByGithub.token);
       history.push('/');
     }
-<<<<<<< HEAD
-    console.log(JSON.stringify(error, null, 2));
-  }, [data, loading]);
-
-  return (
-    <>
-      {loading && <div>Loading....</div>}
-      {!loading && error && <div>{error.message}</div>}
-      {data && !loading && <FormRegister data={data?.loginByGithub} />}
-    </>
-=======
   }, [data, loading, error]);
 
   useEffect(() => {
@@ -58,6 +40,5 @@
     <div>Loading....</div>
   ) : (
     !error && <FormRegister data={data?.loginByGithub} />
->>>>>>> 1783a031
   );
 }