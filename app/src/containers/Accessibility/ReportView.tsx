--- conflicted
+++ resolved
@@ -3,11 +3,7 @@
 import { AnimatePresence, motion } from 'framer-motion';
 import { useLazyQuery, useQuery } from '@apollo/client';
 import FETCH_REPORT_BY_R2_KEY from '@/queries/accessibility/fetchReportByR2Key';
-<<<<<<< HEAD
-import { translateText,translateSingleText } from '@/utils/translator';
-=======
 import { translateText,translateSingleText,LANGUAGES} from '@/utils/translator';
->>>>>>> 2612c7cf
 
 import {
   AlertTriangle,
@@ -139,11 +135,8 @@
   const [fetchReport, { data, loading, error }] = useLazyQuery(
     FETCH_REPORT_BY_R2_KEY,
   );
-<<<<<<< HEAD
-=======
   
 const [currentLanguage, setCurrentLanguage] = useState('en');
->>>>>>> 2612c7cf
   const [activeTab, setActiveTab] = useState('all');
   const [organization, setOrganization] = useState('structure');
   const [issueFilter, setIssueFilter] = useState(ISSUE_FILTERS.ALL);
@@ -1856,11 +1849,7 @@
     return doc.output('blob');
   };
 
-<<<<<<< HEAD
-  const [currentLanguage, setCurrentLanguage] = useState<string>(' ');
-=======
   const [currentLanguage, setCurrentLanguage] = useState<string>('');
->>>>>>> 2612c7cf
 
   return (
     <>
@@ -1888,37 +1877,12 @@
               onChange={(e) => setCurrentLanguage(e.target.value)}
               className="appearance-none bg-white border border-gray-300 rounded-lg px-6 py-3 pr-8 text-sm font-medium text-gray-700 focus:outline-none focus:ring-2 focus:ring-blue-500 focus:border-transparent h-[48px]"
             >
-<<<<<<< HEAD
-              <option value="">Select Language</option>
-              <option value="en">English</option>
-              <option value="es">Español</option>
-              <option value="fr">Français</option>
-              <option value="de">Deutsch</option>
-              <option value="it">Italiano</option>
-              <option value="pt">Português</option>
-              <option value="nl">Nederlands</option>
-              <option value="ru">Русский</option>
-              <option value="ja">日本語</option>
-              <option value="ko">한국어</option>
-              <option value="zh">中文</option>
-              <option value="ar">العربية</option>
-              <option value="hi">हिन्दी</option>
-              <option value="th">ไทย</option>
-              <option value="vi">Tiếng Việt</option>
-              <option value="tr">Türkçe</option>
-              <option value="pl">Polski</option>
-              <option value="sv">Svenska</option>
-              <option value="no">Norsk</option>
-              <option value="da">Dansk</option>
-              <option value="fi">Suomi</option>
-=======
                     <option value="">Select Language</option>
                     {Object.values(LANGUAGES).map((language) => (
                       <option key={language.code} value={language.code}>
                         {language.nativeName}
                       </option>
                     ))}
->>>>>>> 2612c7cf
             </select>
             <div className="absolute inset-y-0 right-0 flex items-center pr-2 pointer-events-none">
               <svg className="w-4 h-4 text-gray-400" fill="none" stroke="currentColor" viewBox="0 0 24 24">
