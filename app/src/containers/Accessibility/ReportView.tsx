import React, { useState, useMemo, useEffect } from 'react';
import { useParams, useLocation, useHistory } from 'react-router-dom';
import { AnimatePresence, motion } from 'framer-motion';
import { useLazyQuery, useQuery } from '@apollo/client';
import FETCH_REPORT_BY_R2_KEY from '@/queries/accessibility/fetchReportByR2Key';
import { translateText,translateMultipleTexts,deduplicateIssuesByMessage,LANGUAGES} from '@/utils/translator';

import {
  AlertTriangle,
  AlertCircle,
  Info,
  FileText,
  FormInput,
  ImageIcon,
  Code,
  Sparkles,
  CheckCircle,
  Layers,
  Eye,
  Navigation as NavigationIcon,
  LayoutGrid,
  Brain,
  MessageSquare,
  HelpCircle,
  Droplet,
  Keyboard,
  Loader2,
  Check,
  Shield,
} from 'lucide-react';
import jsPDF from 'jspdf';
import autoTable from 'jspdf-autotable';
import { ReactI18NextChild } from 'react-i18next';
import { toast } from 'sonner';
import TechStack from './TechStack';
import { CircularProgress } from '@mui/material';
import getProfileQuery from '@/queries/auth/getProfile';
import getWidgetSettings from '@/utils/getWidgetSettings';

// Add this array near the top of the file
const accessibilityFacts = [
  'Over 60% of accessibility issues are related to poor color contrast',
  'Screen readers cannot interpret images without alt text',
  '1 in 4 adults in the US has some type of disability that may impact website usage',
  'Keyboard navigation is essential for people with motor disabilities',
  'WCAG 2.1 has 78 success criteria across three conformance levels',
  'Accessible websites typically rank higher in search engine results',
  'The ADA applies to websites even though it was written before the internet was widely used',
  'Video captions benefit people learning a new language, not just those with hearing impairments',
  'Voice recognition software users need clickable elements large enough to target accurately',
  'Headings help screen reader users understand the structure of your content',
  'Accessibility overlaps with mobile-friendly design - both require thoughtful structure',
  'Accessible forms should have clearly associated labels for each input field',
  'In 2023, over 4,000 website accessibility lawsuits were filed in the US alone',
  'Semantic HTML elements like <nav> and <button> provide built-in accessibility features',
  'People with cognitive disabilities benefit from clear, simple language and consistent design',
  "ARIA attributes can enhance accessibility but aren't a substitute for native HTML elements",
  'Automatic media playback can interfere with screen readers and assistive technologies',
  'Providing a visible focus indicator helps keyboard users navigate your site',
  'Proper color contrast benefits people with color blindness and those using devices in bright sunlight',
  'Accessibility is a continuous process, not a one-time fix',
  'The global market of people with disabilities has over $13 trillion in disposable income',
  'Accessible websites often have up to 30% better usability for all users',
  'WebAbility offers solutions that address over 90% of common WCAG violations',
];

type ReportParams = {
  r2_key: string;
};

type StatCardProps = {
  title: string;
  value: string | number;
  description?: string;
  icon: React.ReactNode;
  color: string;
  hasScoreBonus?: boolean;
  originalScore?: number;
};

type ComplianceStatusProps = {
  score: number;
  results: any;
};

type OrganizationTabsProps = {
  active: string;
  onChange: (tab: string) => void;
};

type StructureTabsProps = {
  active: string;
  onChange: (tab: string) => void;
};

type FunctionTabsProps = {
  active: string;
  onChange: (tab: string) => void;
  functionalityNames: string[];
};

type IssuesSummaryProps = {
  filteredIssues: any[];
  activeTab: string;
  organization: string;
  onFilterChange: (filter: string) => void;
  activeFilter: string;
};

type WidgetInfo = {
  result: string;
  details?: string;
};

const WEBABILITY_SCORE_BONUS = 45;
const MAX_TOTAL_SCORE = 95;

// Add this helper function
function calculateEnhancedScore(baseScore: number) {
  const enhancedScore = baseScore ;
  return Math.min(enhancedScore, MAX_TOTAL_SCORE);
}

const queryParams = new URLSearchParams(location.search);
const fullUrl = queryParams.get('domain') || '';

// const cleanUrl = fullUrl.trim().replace(/^(https?:\/\/)?(www\.)?/, '');
// const urlParam = `https://${cleanUrl}`;

// Add this helper function near the top (outside the component)
async function fetchImageAsBase64(url: string): Promise<string | null> {
  try {
    const response = await fetch(url);
    const blob = await response.blob();
    return await new Promise((resolve, reject) => {
      const reader = new FileReader();
      reader.onloadend = () => resolve(reader.result as string);
      reader.onerror = reject;
      reader.readAsDataURL(blob);
    });
  } catch (e) {
    console.warn('Failed to fetch image for PDF:', url, e);
    return null;
  }
}

// Add this helper function to get image dimensions from base64
function getImageDimensions(base64Data: string): Promise<{ width: number; height: number }> {
  return new Promise((resolve) => {
    const img = new Image();
    img.onload = () => {
      resolve({ width: img.width, height: img.height });
    };
    img.onerror = () => {
      // Fallback dimensions if image fails to load
      resolve({ width: 120, height: 80 });
    };
    img.src = base64Data;
  });
}

const ReportView: React.FC = () => {
  const { r2_key } = useParams<ReportParams>();
  const location = useLocation();
  const history = useHistory();
  const adjustedKey = `reports/${r2_key}`;
  const [fetchReport, { data, loading, error }] = useLazyQuery(
    FETCH_REPORT_BY_R2_KEY,
  );
  
  const [activeTab, setActiveTab] = useState('all');
  const [organization, setOrganization] = useState('structure');
  const [issueFilter, setIssueFilter] = useState(ISSUE_FILTERS.ALL);
  const [widgetInfo, setWidgetInfo] = useState<WidgetInfo | null>(null);
  const [webabilityenabled, setwebabilityenabled] = useState(false);
  const {
    data: userInfo,
    error: getProfileError,
    loading: getProfileLoading,
  } = useQuery(getProfileQuery);

  
  // Processing state management
  const [isProcessing, setIsProcessing] = useState(true);
  // Fact rotation state
  const [factIndex, setFactIndex] = useState(0);

  // Always call hooks at the top
  useEffect(() => {
    if (r2_key) {
      fetchReport({ variables: { r2_key: adjustedKey } })
        .then(({ data }) => {
          const report = data.fetchReportByR2Key;
          if (report) {
            // Check the scriptCheckResult and update webabilityenabled
            if (report.scriptCheckResult === 'Web Ability') {
              setwebabilityenabled(true);
              // setRefreshKey((prev) => prev + 1); // Trigger re-render
            } else {
              setwebabilityenabled(false);
            }

            // Handle other widget detection if needed
            if (report.scriptCheckResult !== 'false') {
              // setOtherWidgetEnabled(true);
              // setbuttoncontrol(true);
            }
          } else {
            console.warn('No report data found.');
          }
        })
        .catch((error) => {
          console.error('Error fetching report:', error);
        })
        .finally(() => {
          setIsProcessing(false); // Stop processing once the check is done
        });
    }
  }, [r2_key]);

  // Redirect unauthenticated users
  useEffect(() => {
    if (!getProfileLoading) {
      if (getProfileError || !userInfo?.profileUser) {
        history.push('/auth/signin'); // Redirect to sign-in page
      }
    }
  }, [getProfileLoading, getProfileError, userInfo, history]);

  const handleBackToDashboard = () => {
    history.push('/dashboard'); // Navigate to the dashboard route
  };

  const report = data?.fetchReportByR2Key || {};
  //console.log("Report data:", report);

  const issues = report.issues || [];
  const totalStats = report.totalStats || {};
  const issuesByFunction = report.issuesByFunction || {};
  const functionalityNames = report.functionalityNames || [];

  // Update the filtered issues logic to include severity filtering
  const filteredIssues = useMemo(() => {
    if (!issues.length) return [];

    let filtered = [];

    // First filter by organization/tab
    if (organization === 'function') {
      filtered =
        activeTab === 'all' ? issues : issuesByFunction[activeTab] || [];
    } else {
      // Filter by structure (content, navigation, forms)
      if (activeTab === 'all') {
        filtered = issues;
      } else {
        filtered = issues.filter((issue: { selectors: string[] }) => {
          const selector = issue.selectors?.[0]?.toLowerCase() || '';

          if (activeTab === 'content') {
            return (
              selector.includes('p') ||
              selector.includes('h') ||
              selector.includes('img') ||
              selector.includes('span')
            );
          }
          if (activeTab === 'navigation') {
            return (
              selector.includes('a') ||
              selector.includes('nav') ||
              selector.includes('button')
            );
          }
          if (activeTab === 'forms') {
            return (
              selector.includes('form') ||
              selector.includes('input') ||
              selector.includes('select') ||
              selector.includes('textarea')
            );
          }
          return false;
        });
      }
    }

    // Then filter by severity if not showing all
    if (issueFilter !== ISSUE_FILTERS.ALL) {
      filtered = filtered.filter(
        (issue: { impact: string }) => issue.impact === issueFilter,
      );
    }

    return filtered;
  }, [issues, activeTab, organization, issuesByFunction, issueFilter]);

  // Reset activeTab when changing organization
  useEffect(() => {
    setActiveTab('all');
  }, [organization]);

  useEffect(() => {
    const interval = setInterval(() => {
      setFactIndex((prevIndex) => (prevIndex + 1) % accessibilityFacts.length);
    }, 6000); // Change fact every 5 seconds

    return () => clearInterval(interval); // Cleanup the interval on component unmount
  }, []);

  // Conditional rendering in the return statement
  if (loading || isProcessing || getProfileLoading) {
    return (
      <div className="min-h-screen w-full bg-gray-900 flex items-center justify-center">
        <div className="relative w-full h-full aspect-video overflow-hidden bg-gray-900">
          <div className="absolute inset-0 bg-gradient-to-b from-blue-900/50 to-blue-950/50">
            <div className="h-full flex items-center justify-center">
              <div className="text-center px-4">
                <motion.div
                  initial={{ opacity: 0 }}
                  animate={{ opacity: 1 }}
                  className="flex flex-col items-center"
                >
                  {/* Status text ABOVE the loader */}
                  <h3 className="text-xl font-semibold text-white mb-4">
                    {loading ? 'Scanning website...' : 'Processing results...'}
                  </h3>

                  {/* Loader in the middle */}
                  <CircularProgress
                    size={36}
                    sx={{ color: 'blue-400' }}
                    className="mb-6 mx-auto my-auto"
                  />

                  {/* Facts below */}
                  <AnimatePresence>
                    {isProcessing && (
                      <motion.div
                        key={factIndex} // Use factIndex as the key to trigger re-render
                        initial={{ opacity: 0, y: 20 }}
                        animate={{ opacity: 1, y: 0 }}
                        exit={{ opacity: 0, y: -20 }}
                        transition={{ duration: 0.5 }}
                        className="text-center"
                      >
                        <p className="text-xl text-blue-100 max-w-2xl">
                          {accessibilityFacts[factIndex]}
                        </p>
                      </motion.div>
                    )}
                  </AnimatePresence>
                </motion.div>
              </div>
            </div>
          </div>
        </div>
      </div>
    );
  }

  if (error) {
    return <p>Error loading report: {error.message}</p>;
  }

  if (!data || !data.fetchReportByR2Key) {
    return <p>No report data available.</p>;
  }

  return (
    <div className="bg-report-blue text-foreground min-h-screen pt-20 pb-20 px-4 sm:px-8 md:px-16 lg:pr-28 lg:pl-28">
      <div className="absolute top-4 left-4 sm:left-8 lg:left-10 z-20">
        <button
          onClick={handleBackToDashboard}
          className="bg-blue-800 text-white px-4 py-2 rounded hover:bg-blue-700 transition text-sm sm:text-base"
        >
          Back to Dashboard
        </button>
      </div>

      <header className="text-center relative z-10 mb-10 sm:mb-14 lg:mb-16 px-2 sm:px-0">
        <h1 className="mb-4">
          <span className="block text-2xl sm:text-4xl lg:text-7xl font-extrabold text-white leading-tight tracking-tight break-words">
            Free
            <br />
            Website{' '}
            <span className="bg-gradient-to-r from-blue-300 to-blue-100 text-transparent bg-clip-text">
              Accessibility
            </span>
            <br />
            Checker
          </span>
          <span className="text-base sm:text-xl font-medium text-blue-300/90 tracking-wide block mt-2">
            WCAG, AODA & ADA Compliance Tool
          </span>
        </h1>

        <p className="text-base sm:text-lg text-blue-100/80 max-w-2xl mx-auto mb-6 sm:mb-10 leading-relaxed">
          Instantly analyze your website for accessibility compliance.
          <span className="hidden sm:inline">
            <br />
          </span>
          Get a detailed report on WCAG 2.1 violations and actionable steps to
          protect your business.
        </p>
        {/* Trust indicators */}
        <div className="flex flex-wrap justify-center gap-2 sm:gap-4 lg:gap-8 mb-2 sm:mb-0">
          <div className="flex items-center gap-2 text-blue-200 bg-white/5 px-3 py-1.5 rounded-full text-xs sm:text-sm">
            <Check className="w-5 h-5 text-green-400" />
            <span className="font-medium text-blue-100">WCAG 2.1 AA Compliant</span>
          </div>
          <div className="flex items-center gap-2 text-blue-200 bg-white/5 px-3 py-1.5 rounded-full text-xs sm:text-sm">
            <Shield className="w-5 h-5 text-green-400" />
            <span className="font-medium text-blue-100">ADA & Section 508</span>
          </div>
          <div className="flex items-center gap-2 text-blue-200 bg-white/5 px-3 py-1.5 rounded-full text-xs sm:text-sm">
            <FileText className="w-5 h-5 text-green-400" />
            <span className="font-medium text-blue-100">Detailed Reports</span>
          </div>
        </div>
        <h1 className="mb-2">
          <span className="block text-base sm:text-3xl lg:text-4xl font-medium text-white leading-tight tracking-tight break-words">
            <br />
            Scan results for{' '}
            <span className="bg-gradient-to-r from-blue-300 to-blue-100 font-medium text-transparent bg-clip-text">
              {fullUrl}
            </span>
            <br />
          </span>
        </h1>
      </header>
      <div className="space-y-6">
        <div className="grid grid-cols-1 lg:grid-cols-12 gap-6">
          <div className="lg:col-span-8">
            <ScanningPreview siteImg={report.siteImg} />
            <ComplianceStatus score={totalStats.score} results={report} />
            <TechStack techStack={report.techStack} />
          </div>
          <div className="lg:col-span-4 grid grid-cols-1 gap-4">
            <StatCard
              title="Accessibility Score"
              value={totalStats.score}
              icon={<HelpCircle className="w-5 h-5" />}
              color="blue"
              hasScoreBonus={totalStats.hasWebAbility}
              originalScore={totalStats.originalScore}
            />
            <StatCard
              title="Issues"
              value={(
                totalStats.criticalIssues + totalStats.warnings
              ).toString()}
              description={`${totalStats.criticalIssues} critical, ${totalStats.warnings} warnings`}
              icon={<AlertTriangle className="w-5 h-5" />}
              color="red"
            />
            <StatCard
              title="Moderate Issues"
              value={totalStats.moderateIssues.toString()}
              icon={<Info className="w-5 h-5" />}
              color="blue"
            />
            <StatCard
              title="Elements Scanned"
              value={totalStats.totalElements.toString()}
              icon={<Layers className="w-5 h-5" />}
              color="blue"
            />
          </div>
        </div>

        {/* Rest of your existing JSX */}
        <div className="space-y-0">
          <OrganizationTabs active={organization} onChange={setOrganization} />

          {organization === 'structure' ? (
            <StructureTabs active={activeTab} onChange={setActiveTab} />
          ) : (
            <FunctionTabs
              active={activeTab}
              onChange={setActiveTab}
              functionalityNames={functionalityNames}
            />
          )}
        </div>

        <div className="space-y-4">
          {filteredIssues.length === 0 ? (
            <div className="text-center py-8">
              <CheckCircle className="w-12 h-12 mx-auto text-green-500 mb-4" />
              <h3 className="text-lg sm:text-xl font-medium text-gray-700">
                No issues found!
              </h3>
              <p className="text-gray-500 mt-2">
                {issueFilter !== ISSUE_FILTERS.ALL
                  ? `No ${issueFilter} issues found.`
                  : 'No accessibility issues detected for this category.'}
              </p>
            </div>
          ) : (
            <>
              <IssuesSummary
                filteredIssues={filteredIssues} // Pass all issues for accurate counts
                activeTab={activeTab}
                organization={organization}
                onFilterChange={setIssueFilter}
                activeFilter={issueFilter}
              />

<<<<<<< HEAD
              {filteredIssues.map(
                (
                  issue: {
                    message: any;
                    help: any;
                    context: string | any[];
                    code:
                      | boolean
                      | React.ReactChild
                      | React.ReactFragment
                      | React.ReactPortal
                      | Iterable<ReactI18NextChild>
                      | null
                      | undefined;
                    impact: string;
                    category:
                      | boolean
                      | React.ReactChild
                      | React.ReactFragment
                      | React.ReactPortal
                      | Iterable<ReactI18NextChild>
                      | null
                      | undefined;
                    source:
                      | boolean
                      | React.ReactChild
                      | React.ReactFragment
                      | React.ReactPortal
                      | Iterable<ReactI18NextChild>
                      | null
                      | undefined;
                    description: any;
                    selectors: string | any[];
                    recommended_action:
                      | boolean
                      | React.ReactChild
                      | React.ReactFragment
                      | React.ReactPortal
                      | Iterable<ReactI18NextChild>
                      | null
                      | undefined;
                    screenshotUrl?: string;
                  },
                  index: React.Key | null | undefined,
                ) => (
                  <div
                    key={index}
                    className="border rounded-lg bg-white p-5 shadow-sm"
                  >
                    <div className="flex justify-between items-start mb-4">
                      <div className="flex items-center gap-2 flex-1 pr-4 overflow-hidden">
                        {getIssueTypeIcon(issue)}
                        <h2 className="text-lg font-semibold truncate">
                          {issue.message || issue.help || 'Accessibility Issue'}
                        </h2>
=======
              {/* Only one issue card per row, always, and responsive width */}
              <div className="w-full max-w-xl lg:max-w-full mx-auto flex flex-col gap-4">
                {filteredIssues.map(
                  (
                    issue: {
                      message: any;
                      help: any;
                      context: string | any[];
                      code:
                        | boolean
                        | React.ReactChild
                        | React.ReactFragment
                        | React.ReactPortal
                        | Iterable<ReactI18NextChild>
                        | null
                        | undefined;
                      impact: string;
                      category:
                        | boolean
                        | React.ReactChild
                        | React.ReactFragment
                        | React.ReactPortal
                        | Iterable<ReactI18NextChild>
                        | null
                        | undefined;
                      source:
                        | boolean
                        | React.ReactChild
                        | React.ReactFragment
                        | React.ReactPortal
                        | Iterable<ReactI18NextChild>
                        | null
                        | undefined;
                      description: any;
                      selectors: string | any[];
                      recommended_action:
                        | boolean
                        | React.ReactChild
                        | React.ReactFragment
                        | React.ReactPortal
                        | Iterable<ReactI18NextChild>
                        | null
                        | undefined;
                      screenshotUrl?: string;
                    },
                    index: React.Key | null | undefined,
                  ) => (
                    <div
                      key={index}
                      className="border rounded-lg bg-white p-4 sm:p-5 shadow-sm flex flex-col h-full"
                    >
                      <div className="flex justify-between items-start mb-4">
                        <div className="flex items-center gap-2 flex-1 pr-2 sm:pr-4 overflow-hidden">
                          {getIssueTypeIcon(issue)}
                          <h2 className="text-base sm:text-lg font-semibold truncate">
                            {issue.message || issue.help || 'Accessibility Issue'}
                          </h2>
                        </div>
>>>>>>> 3a0e6071
                      </div>

                      <div className="flex flex-wrap gap-2 mb-4">
                        <span
                          className={`text-xs font-medium px-2 py-1 rounded-md ${
                            issue.impact === 'critical'
                              ? 'bg-red-100 text-red-700'
                              : issue.impact === 'serious'
                              ? 'bg-amber-100 text-amber-700'
                              : 'bg-blue-100 text-blue-700'
                          }`}
                        >
                          {issue.impact === 'critical'
                            ? 'Critical'
                            : issue.impact === 'serious'
                            ? 'Serious'
                            : 'Moderate'}
                        </span>

                        {issue.category && (
                          <span className="text-xs font-medium px-2 py-1 rounded-md bg-gray-100 text-gray-700">
                            {issue.category}
                          </span>
                        )}

                        {issue.source && (
                          <span className="text-xs font-medium px-2 py-1 rounded-md bg-gray-100 text-gray-700">
                            {issue.source}
                          </span>
                        )}

                        {issue.code && (
                          <span className="text-xs font-medium px-2 py-1 rounded-md bg-gray-100 text-gray-700">
                            {issue.code}
                          </span>
                        )}
                      </div>

                      <div className="space-y-4">
                        <div>
                          <h3 className="text-xs sm:text-sm font-semibold mb-2">Description</h3>
                          <p className="text-gray-600 text-xs sm:text-base">
                            {issue.description || 'No description available'}
                          </p>
                        </div>

                        {issue.context && issue.context.length > 0 && (
                          <div>
                            <h3 className="text-xs sm:text-sm font-semibold mb-2">Affected Element</h3>
                            <pre className="bg-gray-50 p-2 sm:p-3 rounded text-xs overflow-x-auto border border-gray-element">
                              {issue.context[0]}
                            </pre>
                          </div>
                        )}

                        {issue.selectors && issue.selectors.length > 0 && (
                          <div>
                            <h3 className="text-xs sm:text-sm font-semibold mb-2">CSS Selector</h3>
                            <pre className="bg-gray-50 p-2 sm:p-3 rounded text-xs overflow-x-auto border border-gray-element">
                              {issue.selectors[0]}
                            </pre>
                          </div>
                        )}

                        {issue.recommended_action && (
                          <div>
                            <h3 className="text-xs sm:text-sm font-semibold mb-2">Suggested Fix</h3>
                            <p className="text-gray-600 text-xs sm:text-base">
                              {issue.recommended_action}
                            </p>
                          </div>
                        )}
                      </div>

                      {issue.screenshotUrl && (
                        <div className="my-6 sm:my-8 flex flex-col items-center">
                          <button
                            type="button"
                            className="flex items-center gap-3 px-4 sm:px-6 py-2 sm:py-3 rounded-xl bg-gradient-to-r from-blue-400 to-blue-600 hover:from-blue-500 hover:to-blue-700 border-2 border-blue-500 shadow-lg transition-all duration-200 focus:outline-none focus:ring-2 focus:ring-blue-300 group"
                            aria-label="View screenshot evidence"
                            onClick={() => window.open(issue.screenshotUrl, '_blank', 'noopener,noreferrer')}
                            tabIndex={0}
                            title="Click to view screenshot evidence"
                          >
                            <span className="flex items-center justify-center bg-white rounded-full p-2 shadow group-hover:scale-110 transition-transform">
                              <Eye className="w-6 h-6 text-blue-600 group-hover:text-blue-800 transition-colors" />
                            </span>
                            <span className="text-base sm:text-lg font-bold text-white tracking-tight drop-shadow">
                              View Evidence
                            </span>
                          </button>
                        </div>
                      )}
                    </div>
<<<<<<< HEAD

                    {issue.screenshotUrl && (
                      <div className="my-8 flex flex-col items-center">
                        <button
                          type="button"
                          className="flex items-center gap-3 px-6 py-3 rounded-xl bg-gradient-to-r from-blue-400 to-blue-600 hover:from-blue-500 hover:to-blue-700 border-2 border-blue-500 shadow-lg transition-all duration-200 focus:outline-none focus:ring-2 focus:ring-blue-300 group"
                          aria-label="View screenshot evidence"
                          onClick={() => window.open(issue.screenshotUrl, '_blank', 'noopener,noreferrer')}
                          tabIndex={0}
                          title="Click to view screenshot evidence"
                        >
                          <span className="flex items-center justify-center bg-white rounded-full p-2 shadow group-hover:scale-110 transition-transform">
                            <Eye className="w-6 h-6 text-blue-600 group-hover:text-blue-800 transition-colors" />
                          </span>
                          <span className="text-lg font-bold text-white tracking-tight drop-shadow">
                            View Evidence
                          </span>
                        </button>
                      </div>
                    )}
                    
                  </div>
                ),
              )}
=======
                  ),
                )}
              </div>
>>>>>>> 3a0e6071
            </>
          )}
        </div>

        {/* Add widget info to your compliance status section */}
        {widgetInfo && widgetInfo.result !== 'None detected' && (
          <div className="bg-blue-50 border border-blue-200 rounded-lg p-4 mb-4">
            <div className="flex items-center gap-2">
              <Info className="w-5 h-5 text-blue-500" />
              <div>
                <p className="text-blue-700">
                  Existing accessibility solution detected: {widgetInfo.result}
                </p>
                {widgetInfo.details && (
<<<<<<< HEAD
                  <p className="text-blue-600 text-sm mt-1">
                    
=======
                  <p className="text-blue-600 text-xs sm:text-sm mt-1">
>>>>>>> 3a0e6071
                    {widgetInfo.details}
                  </p>
                )}
              </div>
            </div>
          </div>
        )}

        {/* Update the widget info display to emphasize the score bonus */}
        {webabilityenabled && (
          <motion.div
            initial={{ opacity: 0, y: 20 }}
            animate={{ opacity: 1, y: 0 }}
            className="bg-green-50 border border-green-200 rounded-lg p-4 sm:p-6 mb-4 relative"
          >
            <div className="flex items-center gap-2 sm:gap-4 flex-col sm:flex-row text-center sm:text-left">
              <div className="bg-green-100 p-2 sm:p-3 rounded-full mb-2 sm:mb-0">
                <CheckCircle className="w-8 h-8 text-green-600" />
              </div>
              <div className="flex-1">
                <h3 className="text-green-800 text-base sm:text-lg font-medium mb-1">
                  WebAbility Widget Detected! 🎉
                </h3>
                <p className="text-green-700 text-xs sm:text-base">
                  Your website's accessibility score has been enhanced because
                  you're using WebAbility's accessibility solution.
                </p>
                <div className="mt-2 sm:mt-3 flex flex-col sm:flex-row gap-2 justify-center sm:justify-start">
                  <span className="inline-flex items-center px-3 py-1 rounded-full text-xs sm:text-sm font-medium bg-green-100 text-green-800">
                    Base Score: {totalStats.originalScore}%
                  </span>
                  <span className="inline-flex items-center px-3 py-1 rounded-full text-xs sm:text-sm font-medium bg-green-200 text-green-800">
                    Enhanced Score:{' '}
                    {calculateEnhancedScore(totalStats.originalScore)}%
                  </span>
                </div>
              </div>
            </div>
          </motion.div>
        )}
      </div>
    </div>
  );
};

const IssuesSummary: React.FC<IssuesSummaryProps> = ({
  filteredIssues,
  activeTab,
  organization,
  onFilterChange,
  activeFilter,
}) => {
  const criticalCount = filteredIssues.filter(
    (i) => i.impact === 'critical',
  ).length;
  const warningCount = filteredIssues.filter(
    (i) => i.impact === 'serious',
  ).length;
  const moderateCount = filteredIssues.filter(
    (i) => i.impact === 'moderate',
  ).length;

  return (
    <div className="bg-white rounded-lg border border-gray-200 p-4 mb-6">
      <div className="flex items-center justify-between mb-3">
        <div className="flex items-center gap-2">
          <FileText className="w-5 h-5 text-gray-600" />
          <h3 className="font-medium text-gray-900">
            Showing {filteredIssues.length} issues
            {activeTab !== 'all' && organization === 'function'
              ? ` for ${activeTab}`
              : ''}
          </h3>
        </div>

        {/* Add "All" filter button */}
        <button
          onClick={() => onFilterChange(ISSUE_FILTERS.ALL)}
          className={`px-3 py-1.5 text-sm font-medium rounded-full transition-colors ${
            activeFilter === ISSUE_FILTERS.ALL
              ? 'bg-gray-900 text-white'
              : 'bg-gray-50 text-gray-700 hover:bg-gray-100'
          }`}
        >
          Show All
        </button>
      </div>

      <div className="flex flex-wrap gap-3">
        {criticalCount > 0 && (
          <button
            onClick={() => onFilterChange(ISSUE_FILTERS.CRITICAL)}
            className={`flex items-center gap-2 px-3 py-1.5 rounded-full transition-colors ${
              activeFilter === ISSUE_FILTERS.CRITICAL
                ? 'bg-red-600 text-white'
                : 'bg-red-50 border border-red-100 hover:bg-red-100'
            }`}
          >
            <AlertTriangle
              className={`w-4 h-4 ${
                activeFilter === ISSUE_FILTERS.CRITICAL
                  ? 'text-white'
                  : 'text-red-600'
              }`}
            />
            <span className="text-sm">
              <span
                className={`font-semibold ${
                  activeFilter === ISSUE_FILTERS.CRITICAL
                    ? 'text-white'
                    : 'text-red-700'
                }`}
              >
                {criticalCount}
              </span>
              <span
                className={
                  activeFilter === ISSUE_FILTERS.CRITICAL
                    ? 'text-white'
                    : 'text-red-600'
                }
              >
                {' '}
                critical
              </span>
            </span>
          </button>
        )}

        {warningCount > 0 && (
          <button
            onClick={() => onFilterChange(ISSUE_FILTERS.WARNING)}
            className={`flex items-center gap-2 px-3 py-1.5 rounded-full transition-colors ${
              activeFilter === ISSUE_FILTERS.WARNING
                ? 'bg-amber-500 text-white'
                : 'bg-amber-50 border border-amber-100 hover:bg-amber-100'
            }`}
          >
            <AlertCircle
              className={`w-4 h-4 ${
                activeFilter === ISSUE_FILTERS.WARNING
                  ? 'text-white'
                  : 'text-amber-600'
              }`}
            />
            <span className="text-sm">
              <span
                className={`font-semibold ${
                  activeFilter === ISSUE_FILTERS.WARNING
                    ? 'text-white'
                    : 'text-amber-700'
                }`}
              >
                {warningCount}
              </span>
              <span
                className={
                  activeFilter === ISSUE_FILTERS.WARNING
                    ? 'text-white'
                    : 'text-amber-600'
                }
              >
                {' '}
                warnings
              </span>
            </span>
          </button>
        )}

        {moderateCount > 0 && (
          <button
            onClick={() => onFilterChange(ISSUE_FILTERS.MODERATE)}
            className={`flex items-center gap-2 px-3 py-1.5 rounded-full transition-colors ${
              activeFilter === ISSUE_FILTERS.MODERATE
                ? 'bg-blue-600 text-white'
                : 'bg-blue-50 border border-blue-100 hover:bg-blue-100'
            }`}
          >
            <Info
              className={`w-4 h-4 ${
                activeFilter === ISSUE_FILTERS.MODERATE
                  ? 'text-white'
                  : 'text-blue-600'
              }`}
            />
            <span className="text-sm">
              <span
                className={`font-semibold ${
                  activeFilter === ISSUE_FILTERS.MODERATE
                    ? 'text-white'
                    : 'text-blue-700'
                }`}
              >
                {moderateCount}
              </span>
              <span
                className={
                  activeFilter === ISSUE_FILTERS.MODERATE
                    ? 'text-white'
                    : 'text-blue-600'
                }
              >
                {' '}
                moderate
              </span>
            </span>
          </button>
        )}
      </div>
    </div>
  );
};

const ScanningPreview: React.FC<{ siteImg: string }> = ({ siteImg }) => {
  return (
    <div className="relative w-full rounded-lg overflow-hidden bg-gray-100 mb-8">
      <img
        src={siteImg}
        alt="Screenshot of scanned website"
        className="w-full h-auto"
      />

      {/* Scanning line animation */}
      <motion.div
        initial={{ top: 0 }}
        animate={{ top: '100%' }}
        transition={{
          duration: 2,
          repeat: Infinity,
          ease: 'linear',
        }}
        className="absolute left-0 right-0 h-1 bg-blue-500/50 shadow-lg"
        style={{
          boxShadow: '0 0 20px 10px rgba(59, 130, 246, 0.3)',
        }}
      />

      {/* Scanning overlay */}
      <motion.div
        initial={{ top: 0 }}
        animate={{ top: '100%' }}
        transition={{
          duration: 2,
          repeat: Infinity,
          ease: 'linear',
        }}
        className="absolute left-0 right-0 h-32 bg-gradient-to-b from-blue-500/10 to-transparent"
        style={{ transform: 'translateY(-50%)' }}
      />
    </div>
  );
};

const FunctionTabs: React.FC<FunctionTabsProps> = ({
  active,
  onChange,
  functionalityNames,
}) => {
  // Function to assign relevant icons to functionality names
  const getIconForFunction = (name: string) => {
    const normalizedName = name.toLowerCase();
    if (normalizedName.includes('blind')) return <Eye className="w-4 h-4" />;
    if (normalizedName.includes('cognitive'))
      return <Brain className="w-4 h-4" />;
    if (normalizedName.includes('visual')) return <Eye className="w-4 h-4" />;
    if (normalizedName.includes('form'))
      return <FormInput className="w-4 h-4" />;
    if (normalizedName.includes('content'))
      return <FileText className="w-4 h-4" />;
    if (normalizedName.includes('navigation'))
      return <NavigationIcon className="w-4 h-4" />;
    return <MessageSquare className="w-4 h-4" />; // Default icon
  };

  return (
    <div className="bg-blue-900 w-full border-t border-blue-800">
      <div className="flex flex-wrap">
        <button
          onClick={() => onChange('all')}
          className={`px-4 py-2 text-sm transition-colors flex items-center gap-1.5 whitespace-nowrap ${
            active === 'all'
              ? 'text-blue-400 border-b-2 border-blue-400'
              : 'text-blue-100 hover:text-white'
          }`}
        >
          <LayoutGrid className="w-4 h-4" />
          All Issues
        </button>
        {functionalityNames.map((name) => (
          <button
            key={name}
            onClick={() => onChange(name)}
            className={`px-4 py-2 text-sm transition-colors flex items-center gap-1.5 whitespace-nowrap ${
              active === name
                ? 'text-blue-400 border-b-2 border-blue-400'
                : 'text-blue-100 hover:text-white'
            }`}
          >
            {getIconForFunction(name)}
            {name}
          </button>
        ))}
      </div>
    </div>
  );
};

const OrganizationTabs: React.FC<OrganizationTabsProps> = ({
  active,
  onChange,
}) => {
  return (
    <div className="bg-blue-100 rounded-lg p-1 mb-0">
      <div className="flex">
        <button
          onClick={() => onChange('structure')}
          className={`py-3 px-6 flex-1 text-center rounded-lg transition-colors ${
            active === 'structure'
              ? 'bg-white text-blue-900 border border-blue-300 shadow-sm'
              : 'bg-transparent text-gray-700 hover:bg-blue-50'
          }`}
        >
          By Structure
        </button>
        <button
          onClick={() => onChange('function')}
          className={`py-3 px-6 flex-1 text-center rounded-lg transition-colors ${
            active === 'function'
              ? 'bg-white text-blue-900 border border-blue-300 shadow-sm'
              : 'bg-transparent text-gray-700 hover:bg-blue-50'
          }`}
        >
          By Function
        </button>
      </div>
    </div>
  );
};

const StructureTabs: React.FC<StructureTabsProps> = ({ active, onChange }) => {
  const tabs = [
    { id: 'all', label: 'All', icon: <LayoutGrid className="w-4 h-4" /> },
    { id: 'content', label: 'Content', icon: <FileText className="w-4 h-4" /> },
    {
      id: 'navigation',
      label: 'Navigation',
      icon: <NavigationIcon className="w-4 h-4" />,
    },
    { id: 'forms', label: 'Forms', icon: <FormInput className="w-4 h-4" /> },
  ];

  return (
    <div className="bg-blue-900 w-full border-t border-blue-800">
      <div className="flex flex-wrap">
        {tabs.map((tab) => (
          <button
            key={tab.id}
            onClick={() => onChange(tab.id)}
            className={`px-4 py-2 text-sm transition-colors flex items-center gap-1.5 whitespace-nowrap ${
              active === tab.id
                ? 'text-blue-400 border-b-2 border-blue-400'
                : 'text-blue-100 hover:text-white'
            }`}
          >
            {tab.icon}
            {tab.label}
          </button>
        ))}
      </div>
    </div>
  );
};

const StatCard: React.FC<StatCardProps> = ({
  title,
  value,
  description,
  icon,
  color,
  hasScoreBonus,
  originalScore,
}) => {
  return (
    <div className="bg-white rounded-lg shadow p-5 relative overflow-hidden">
      {hasScoreBonus && (
        <div className="absolute top-0 right-0 bg-green-500 text-white px-2 py-1 text-xs rounded-bl">
          Enhanced
        </div>
      )}
      <div className="flex justify-between items-start mb-2">
        <h3 className="text-gray-800 font-semibold">{title}</h3>
        <span className={`text-${color}-500`}>{icon}</span>
      </div>
      <div className="mt-3">
        <div className="text-4xl font-bold text-gray-900 mb-1">
          {title === 'Accessibility Score' ? `${value}%` : value}
        </div>
        {hasScoreBonus && (
          <div className="flex items-center gap-2 text-sm text-green-600 mt-1 bg-green-50 p-2 rounded-md">
            <span className="flex items-center">
              <span className="font-medium">{originalScore}%</span>
              <span className="mx-1">→</span>
              <span className="font-medium text-green-600">
                {Math.min(
                  (originalScore ?? 0) + WEBABILITY_SCORE_BONUS,
                  MAX_TOTAL_SCORE,
                )}
                %
              </span>
            </span>
            <span className="bg-green-100 text-green-800 text-xs px-2 py-0.5 rounded-full">
              Web Ability Enhancement Applied
            </span>
          </div>
        )}
        <div className="text-gray-500">{description}</div>
      </div>
      {title === 'Accessibility Score' && (
        <div className="mt-3">
          <div className="bg-blue-100 rounded-full h-2.5 overflow-hidden">
            {hasScoreBonus ? (
              <div className="relative w-full h-full">
                <div
                  className="absolute left-0 top-0 bg-blue-600 h-full transition-all duration-1000"
                  style={{ width: `${originalScore}%` }}
                />
                <div
                  className="absolute h-full bg-green-500 transition-all duration-1000"
                  style={{
                    left: `${originalScore}%`,
                    width: `${Math.min(
                      WEBABILITY_SCORE_BONUS,
                      100 - (originalScore ?? 0),
                    )}%`,
                  }}
                />
              </div>
            ) : (
              <div
                className="bg-blue-600 h-full transition-all duration-1000"
                style={{ width: `${value}%` }}
              />
            )}
          </div>
        </div>
      )}
    </div>
  );
};

const ComplianceStatus: React.FC<ComplianceStatusProps> = ({
  score,
  results,
}) => {
  const [isModalOpen, setIsModalOpen] = useState(false);
  const [email, setEmail] = useState('');
  const [isDownloading, setIsDownloading] = useState(false); // <-- Add this line

  let status, message, icon, bgColor, textColor;

  if (score >= 80) {
    status = 'Compliant';
    message = 'Your website meets the basic requirements for accessibility.';
    icon = <CheckCircle className="w-8 h-8 text-green-600" />;
    bgColor = 'bg-green-compliant';
    textColor = 'text-green-800';
  } else if (score >= 50) {
    status = 'Partially Compliant';
    message =
      'Your website meets some accessibility requirements but needs improvement.';
    icon = <AlertCircle className="w-8 h-8 text-yellow-600" />;
    bgColor = 'bg-yellow-50';
    textColor = 'text-yellow-800';
  } else {
    status = 'Non-compliant';
    message = 'Your website needs significant accessibility improvements.';
    icon = <AlertTriangle className="w-8 h-8 text-red-600" />;
    bgColor = 'bg-red-not-compliant';
    textColor = 'text-red-800';
  }

  // Email validation helper
  function isValidEmail(email: string) {
    return /^[^\s@]+@[^\s@]+\.[^\s@]+$/.test(email);
  }

  // Handle PDF generation and download only
  const handleDownloadSubmit = async () => {
    setIsDownloading(true); // <-- Set loading state
    try {
      // Generate PDF using the same logic as ScannerHero
      const pdfBlob = await generatePDF(results, currentLanguage);
      // Create download link for immediate download
      const url = window.URL.createObjectURL(pdfBlob);
      const link = document.createElement('a');
      link.href = url;
      link.download = 'accessibility-report.pdf';
      document.body.appendChild(link);
      link.click();
      document.body.removeChild(link);
      window.URL.revokeObjectURL(url);

      toast.success('Report downloaded!');
    } catch (error) {
      toast.error('Failed to generate the report. Please try again.');
      console.error('PDF generation error:', error);
    } finally {
      setIsDownloading(false); // <-- Reset loading state
    }
  };

  // Helper to convert Blob to base64
  function blobToBase64(blob: Blob) {
    return new Promise((resolve, reject) => {
      const reader = new FileReader();
      reader.onloadend = () => {
        if (reader.result) {
          resolve((reader.result as string).split(',')[1]);
        } else {
          reject(new Error('Failed to read file'));
        }
      };
      reader.onerror = reject;
      reader.readAsDataURL(blob);
    });
  }

  const generatePDF = async (
    reportData: {
      score: number;
      widgetInfo: { result: string };
      url: string;
    },
    currentLanguage: string
  ): Promise<Blob> => {
    const { jsPDF } = await import('jspdf');
    let fontLoaded = true;
    try {
      // @ts-ignore
      window.jsPDF = jsPDF;
      // @ts-ignore
      require('@/assets/fonts/NotoSans-normal.js');
      // @ts-ignore
      delete window.jsPDF;
    } catch (e) {
      console.error('Failed to load custom font for jsPDF:', e);
      fontLoaded = false;
    }
    const autoTable = (await import('jspdf-autotable')).default;
    const doc = new jsPDF();
    if (!fontLoaded) {
      doc.setFont('helvetica', 'normal');
    }
  
    if (!reportData.url) {
      reportData.url = queryParams.get('domain') || '';
    }
    
    const { logoImage, logoUrl, accessibilityStatementLinkUrl } =
      await getWidgetSettings(reportData.url);
    const WEBABILITY_SCORE_BONUS = 45;
    const MAX_TOTAL_SCORE = 95;
    const issues = extractIssuesFromReport(reportData);

    //console.log("logoUrl",logoImage,logoUrl,accessibilityStatementLinkUrl);
    const baseScore = reportData.score || 0;
    const hasWebAbility = reportData.widgetInfo?.result === 'WebAbility';
    const enhancedScore = hasWebAbility
      ? Math.min(baseScore + WEBABILITY_SCORE_BONUS, MAX_TOTAL_SCORE)
      : baseScore;

      
    let status: string, message: string, statusColor: [number, number, number];
    if (enhancedScore >= 80) {
      status = 'Compliant';
      message = 'Your website is highly accessible. Great job!';
      statusColor = [22, 163, 74]; // green-600
    } else if (enhancedScore >= 50) {
      status = 'Partially Compliant';
      message =
        'Your website is partially accessible. Some improvements are needed.';
      statusColor = [202, 138, 4]; // yellow-600
    } else {
      status = 'Not Compliant';
      message = 'Your website needs significant accessibility improvements.';
      statusColor = [220, 38, 38]; // red-600
    }

    const [
      translatedStatus,
      translatedMessage,
      translatedMild,
      translatedModerate,
      translatedSevere,
      translatedScore,
      translatedIssue,
      translatedIssueMessage,
      translatedContext,
      translatedFix,
      translatedLabel,
      translatedTotalErrors
    ] = await translateMultipleTexts(
      [
        status,
        message,
        'Mild',
        'Moderate',
        'Severe',
        'Score',
        'Issue',
        'Message',
        'Context',
        'Fix',
        'Scan results for ',
        'Total Errors'
      ],
      currentLanguage
    );
    
    status = translatedStatus;
    doc.setFillColor(21, 101, 192); // dark blue background
    doc.rect(0, 0, doc.internal.pageSize.getWidth(), 80, 'F'); 

    let logoBottomY = 0;


    if (logoImage) {
      const img = new Image();
      let imageLoadError = false;
      img.src = logoImage;

      try {
        await new Promise<void>((resolve, reject) => {
          let settled = false;
          const TIMEOUT_MS = 5000; // 5 seconds

          const cleanup = () => {
            img.onload = null;
            img.onerror = null;
          };

          const timeoutId = setTimeout(() => {
            if (!settled) {
              settled = true;
              cleanup();
              imageLoadError = true;
              reject(new Error('Logo image load timed out'));
            }
          }, TIMEOUT_MS);

          img.onload = () => {
            if (settled) return;
            settled = true;
            clearTimeout(timeoutId);
            cleanup();
            resolve();
          };
          img.onerror = () => {
            if (settled) return;
            settled = true;
            clearTimeout(timeoutId);
            cleanup();
            imageLoadError = true;
            reject(new Error('Logo image failed to load'));
          };
        });
      } catch (err) {
        // Log the error for debugging, but continue PDF generation
        // eslint-disable-next-line no-console
        console.warn('Logo image could not be loaded for PDF:', err);
        logoBottomY = 0;
        imageLoadError = true;
      }

      if (!imageLoadError) {
        // Make the logo and container bigger
        const maxWidth = 48,
          maxHeight = 36; // increased size for a bigger logo
        let drawWidth = img.width,
          drawHeight = img.height;
        const scale = Math.min(maxWidth / drawWidth, maxHeight / drawHeight);
        drawWidth *= scale;
        drawHeight *= scale;

        // Logo position
        const logoX = 0;
        const logoY = 3;

        const padding = 14;
        const containerX = logoX - padding;
        // Keep the container as before, do not move it up
        const containerYOffset = 10;
        const containerY = logoY - padding - containerYOffset;
        const containerW = drawWidth + 2 * padding - 10;
        const containerH = drawHeight + 2 * padding;
        doc.setFillColor(255, 255, 255); // white
        doc.roundedRect(
          containerX,
          containerY,
          containerW,
          containerH,
          4,
          4,
          'F',
        );

        doc.addImage(img, 'PNG', logoX, logoY, drawWidth, drawHeight);

        if (logoUrl) {
          doc.link(logoX, logoY, drawWidth, drawHeight, {
            url: logoUrl,
            target: '_blank',
          });
        }

        logoBottomY = Math.max(logoY + drawHeight, containerY + containerH);
      }
    }

    const containerWidth = 170;
    const containerHeight = 60;
    const containerX = 105 - containerWidth / 2;
    const containerY = (logoBottomY || 0) + 10; // 10 units gap after logo

    doc.setFillColor(255, 255, 255);
    doc.setDrawColor(220, 220, 220); 
    doc.setLineWidth(0.2); 
    doc.roundedRect(
      containerX,
      containerY,
      containerWidth,
      containerHeight,
      4,
      4,
      'FD',
    );

    // Now draw the text inside the container, moved down accordingly
    let textY = containerY + 13; 

    doc.setFontSize(15);
    doc.setTextColor(0, 0, 0);
    // Compose the full string and measure widths
    let  label = 'Scan results for ';
    label = translatedLabel;

    const url = `${reportData.url}`;
    const labelWidth = doc.getTextWidth(label);
    const urlWidth = doc.getTextWidth(url);
    const totalWidth = labelWidth + urlWidth;
    // Calculate starting X so the whole line is centered
    const startX = 105 - totalWidth / 2;

    doc.setFont('NotoSans_Condensed-Regular'); 
    doc.setTextColor(51, 65, 85); // slate-800 for message
    doc.text(label, startX, textY, { align: 'left' });
    // Draw the URL in bold, immediately after the label, no overlap
   
    doc.text(url, startX + labelWidth, textY, { align: 'left' });
    doc.setFont('NotoSans_Condensed-Regular'); 

    textY += 12;
    doc.setFontSize(20);
    doc.setTextColor(...statusColor);
   doc.setFont('NotoSans_Condensed-Regular'); 
    doc.text(status, 105, textY, { align: 'center' });

    message = translatedMessage;
    textY += 9;
    doc.setFontSize(12);
    doc.setTextColor(51, 65, 85); 
    doc.setFont('NotoSans_Condensed-Regular'); 
    doc.text(message, 105, textY, { align: 'center' });
    

    textY += 9;
    doc.setFontSize(10);
    doc.setTextColor(51, 65, 85); // slate-800 for message
    doc.text(`${new Date().toDateString()}`, 105, textY, { align: 'center' });

    // --- END REPLACEMENT BLOCK ---

    // --- ADD CIRCLES FOR TOTAL ERRORS AND PERCENTAGE ---
    const circleY = containerY + containerHeight + 25; 
    const circleRadius = 15;
    const centerX = 105;
    const gap = 40; 
    const circle1X = centerX - circleRadius - gap / 2;
    const circle2X = centerX + circleRadius + gap / 2;

    // Circle 1: Total Errors (filled dark blue)
    doc.setDrawColor(21, 101, 192); 
    doc.setLineWidth(1.5);
    doc.setFillColor(21, 101, 192); 
    doc.circle(circle1X, circleY, circleRadius, 'FD');
   doc.setFont('NotoSans_Condensed-Regular'); 
    doc.setFontSize(19); 
    doc.setTextColor(255, 255, 255); 

    doc.text(`${issues.length}`, circle1X, circleY, {
      align: 'center',
      baseline: 'middle',
    });

    doc.setFontSize(10); 
    doc.setTextColor(21, 101, 192); 
    doc.setFont('NotoSans_Condensed-Regular'); 
    doc.text(translatedTotalErrors, circle1X, circleY + circleRadius + 9, {
      align: 'center',
    });

    doc.setDrawColor(33, 150, 243); 
    doc.setLineWidth(1.5);
    doc.setFillColor(33, 150, 243); 
    doc.circle(circle2X, circleY, circleRadius, 'FD');
   doc.setFont('NotoSans_Condensed-Regular'); 
    doc.setFontSize(19); 
    doc.setTextColor(255, 255, 255); 
    const scoreText = `${Math.round(enhancedScore)}%`;
    const scoreFontSize = 19;
    doc.setFontSize(scoreFontSize);
    const textHeight = scoreFontSize * 0.35;
    doc.text(scoreText, circle2X, circleY, {
      align: 'center',
      baseline: 'middle',
    });

    doc.setFontSize(10); 
    doc.setTextColor(21, 101, 192); 
    doc.setFont('NotoSans_Condensed-Regular'); 
    doc.text(translatedScore, circle2X, circleY + circleRadius + 9, {
      align: 'center',
    });
    // --- END CIRCLES ---

    // SEVERITY SUMMARY BOXES
   
    const yStart = circleY + circleRadius + 30;
    const total = issues.length;
    const counts = {
      critical: issues.filter((i) => i.impact === 'critical').length,
      serious: issues.filter((i) => i.impact === 'serious').length,
      moderate: issues.filter((i) => i.impact === 'moderate').length,
    };
    // Use blue shades for all summary boxes
    const summaryBoxes = [
      {
        label:  translatedSevere,
        count: counts.critical + counts.serious,
        color: [255, 204, 204],
      },
      { label: translatedModerate, count: counts.moderate, color: [187, 222, 251] },
      {
        label:  translatedMild,
        count: total - (counts.critical + counts.serious + counts.moderate),
        color: [225, 245, 254],
      }, 
    ];

    let x = 20;
    for (const box of summaryBoxes) {
      doc.setFillColor(box.color[0], box.color[1], box.color[2]);
      doc.roundedRect(x, yStart, 55, 20, 3, 3, 'F');
      doc.setTextColor(0, 0, 0); 
      doc.setFontSize(12);
     doc.setFont('NotoSans_Condensed-Regular'); 
      doc.text(`${box.count}`, x + 4, yStart + 8);
      doc.setFontSize(10);
      doc.text(box.label, x + 4, yStart + 16);
      x += 60;
    }

  
    const yTable = yStart + 40;

    const pageHeight = doc.internal.pageSize.getHeight();
    const footerHeight = 15; 

    // Helper to ensure array
    const toArray = (val: any) => (Array.isArray(val) ? val : val ? [val] : []);

    // Build the rows
    let tableBody: any[] = [];
    const FilteredIssues = await deduplicateIssuesByMessage(issues);

    const translatedIssues = await translateText(FilteredIssues, currentLanguage);
<<<<<<< HEAD

    // After fetching base64
    for (const issue of translatedIssues) {
      if (issue.screenshotUrl && !issue.screenshotBase64) {
        issue.screenshotBase64 = await fetchImageAsBase64(issue.screenshotUrl);
        // console.log('Fetched base64 for', issue.screenshotUrl, '->', !!issue.screenshotBase64);
      }
    }

=======

    // After fetching base64
    for (const issue of translatedIssues) {
      if (issue.screenshotUrl && !issue.screenshotBase64) {
        issue.screenshotBase64 = await fetchImageAsBase64(issue.screenshotUrl);
        // console.log('Fetched base64 for', issue.screenshotUrl, '->', !!issue.screenshotBase64);
      }
    }

>>>>>>> 3a0e6071
    for (const issue of translatedIssues) {
      // Add header row for each issue with beautiful styling
      tableBody.push([
        {
          content: translatedIssue,
          colSpan: 2,
          styles: {
            fillColor: [255, 255, 255], // white background
            textColor: [0, 0, 0], // black text
            fontSize: 14,
            halign: 'center',
            cellPadding: 8,

          },
        },
        {
          content: translatedIssueMessage,
          colSpan: 2,
          styles: {
            fillColor: [255, 255, 255], // matching white background
            textColor: [0, 0, 0], // black text
            fontSize: 14,
            halign: 'center',
            cellPadding: 8,
          },
        },
      ]);

      // Row 1: Issue + Message with elegant code block styling
      tableBody.push([
        {
          content: `${issue.code ? `${issue.code} (${issue.impact})` : ''}`,
          colSpan: 2,
          styles: {
            fontSize: 12,
            textColor: [30, 41, 59], // dark navy text
            halign: 'left',
            cellPadding: 10,
            fillColor: issue.impact === 'critical'
              ? [255, 204, 204] 
              : issue.impact === 'Mild'
                ? [225, 245, 254] 
                : issue.impact === 'moderate'
                  ? [187, 222, 251] 
                  : [248, 250, 252], 
            font: 'NotoSans_Condensed-Regular',
            minCellHeight: 30,
          },
        },
        
        {
          content: `${issue.message || ''}`,
          colSpan: 2,
          styles: {
            fontSize: 12,
            textColor: [30, 41, 59], // dark navy text
            halign: 'left',
            cellPadding: 10,
            fillColor: issue.impact === 'critical'
            ? [255, 204, 204] 
            : issue.impact === 'Mild'
              ? [225, 245, 254] 
              : issue.impact === 'moderate'
                ? [187, 222, 251] 
                : [248, 250, 252], 
            font: 'NotoSans_Condensed-Regular',
            minCellHeight: 30,
          },
        },
      ]);
      // If screenshotBase64 is available, add a row with the image
      if (issue.screenshotBase64) {
        // Get actual image dimensions from base64 data
        const dimensions = await getImageDimensions(issue.screenshotBase64);
        let drawWidth = dimensions.width;
        let drawHeight = dimensions.height;
        
        // Scale down if image is too large for PDF
        const maxWidth = 120;
        const maxHeight = 80;
        const scale = Math.min(maxWidth / drawWidth, maxHeight / drawHeight, 1);
        
        const screenshotWidth = drawWidth * scale;
        const screenshotHeight = drawHeight * scale;

        // Add a heading row for the screenshot
        tableBody.push([
          {
            content: 'Screenshot',
            colSpan: 4,
            styles: {
<<<<<<< HEAD
              fontStyle: 'bold',
=======
             
>>>>>>> 3a0e6071
              fontSize: 12,
              textColor: [30, 41, 59],
              halign: 'center',
              cellPadding: 6,
              fillColor: [237, 242, 247],
              minCellHeight: 18,
            },
          } as any,
        ]);
        
        // Add the screenshot image row
        tableBody.push([
          {
            content: '',
            colSpan: 4,
            styles: {
              halign: 'center',
              valign: 'middle',
              cellPadding: 8,
              fillColor: [248, 250, 252],
              minCellHeight: screenshotHeight + 20, // Add padding around image
            },
            _isScreenshot: true,
            _screenshotBase64: issue.screenshotBase64,
            _screenshotWidth: screenshotWidth,
            _screenshotHeight: screenshotHeight,
            _screenshotUrl: issue.screenshotUrl, // Add the screenshot URL for linking
          } as any,
        ]);
      }

      // Contexts block (styled like code snapshots with numbers and black rounded boxes)
      const contexts = toArray(issue.context).filter(Boolean);

      if (contexts.length > 0) {
        // Heading: "Context:"
        tableBody.push([
          {
            content: translatedContext,
            colSpan: 4,
            styles: {
              fontSize: 11,
              textColor: [0, 0, 0],
              halign: 'left',
              cellPadding: 5,
              fillColor: [255, 255, 255],
              lineWidth: 0,
            },
          },
        ]);

        contexts.forEach((ctx, index) => {
          // Combined code block with index number
          const combinedContent = `${index + 1}. ${ctx}`;
          
          tableBody.push([
            {
              content: combinedContent,
              colSpan: 4,
              pageBreak: 'avoid',
              rowSpan: 1,
              styles: {
                font: 'NotoSans_Condensed-Regular',
                fontSize: 10,
                textColor: [255, 255, 255], // This will be overridden by didDrawCell
                fillColor: [255, 255, 255], // White background for the cell
                halign: 'left',
                valign: 'top',
                cellPadding: 8,
                lineWidth: 0,
                minCellHeight: Math.max(20, Math.ceil(combinedContent.length / 50) * 6), // Dynamic height based on content
                overflow: 'linebreak',
              },
              
              _isCodeBlock: true,
              _originalContent: combinedContent, // Store original content for height calculation
              _indexNumber: index + 1, // Store index for potential special formatting
            } as any,
          ]);

          // Spacer row after each block (except the last)
          if (index < contexts.length - 1) {
            tableBody.push([
              {
                content: '',
                colSpan: 4,
                styles: {
                  fillColor: [255, 255, 255],
                  cellPadding: 0,
                  lineWidth: 0,
                  minCellHeight: 8,
                },
              },
            ]);
          }
        });
      }

      // Row 3: Fix(es) - display heading first, then each fix in its own white back container with spacing
      const fixes = toArray(issue.recommended_action);
      if (fixes.length > 0 && fixes.some((f) => !!f)) {
        // Heading row for Fix
        tableBody.push([
          {
            content: translatedFix,
            colSpan: 4,
            styles: {
              fontSize: 11,
              textColor: [0, 0, 0], // black text
              halign: 'left',
              cellPadding: 5,
              fillColor: [255, 255, 255], // white background
              lineWidth: 0,
              font: 'NotoSans_Condensed-Regular',
            },
          },
        ]);
        // Each fix in its own row/container, with white background and spacing
        const filteredFixes = fixes.filter(Boolean);
        filteredFixes.forEach((fix, fixIdx) => {
          tableBody.push([
            {
              content: `${fixIdx + 1}. ${fix}`,
              colSpan: 4,
              styles: {
                fontSize: 11,
                textColor: [0, 0, 0], // black text
                halign: 'left',
                cellPadding: { top: 10, right: 8, bottom: 10, left: 8 }, // more vertical space for separation
                fillColor: [255, 255, 255], // white background for back container
                lineWidth: 0,
                font: 'NotoSans_Condensed-Regular',
              },
            },
          ]);
          // Add a spacer row after each fix except the last
          if (fixIdx < filteredFixes.length - 1) {
            tableBody.push([
              {
                content: '',
                colSpan: 4,
                styles: {
                  cellPadding: 0,
                  fillColor: [255, 255, 255],
                  lineWidth: 0,
                  minCellHeight: 6, // vertical space between containers
                },
              },
            ]);
          }
        });
      }
    }

    // No global table header, since each issue has its own header row
    autoTable(doc, {
      startY: yTable,
      margin: { left: 15, right: 15, top: 0, bottom: footerHeight },
      head: [],
      body: tableBody,
      theme: 'plain',
      columnStyles: {
        0: { cellWidth: 38 },
        1: { cellWidth: 38 },
        2: { cellWidth: 50 },
        3: { cellWidth: 45 },
      },
      // Enhanced page break handling
      rowPageBreak: 'avoid',
      
      // Custom table styling
      tableLineColor: [226, 232, 240], // Light gray border
      tableLineWidth: 0.5, // Thin border
      styles: {
        lineColor: [255, 255, 255], // White (invisible) line color for cells
        lineWidth: 0, // No cell borders
        cellPadding: 8,
      },
      
      // Check before drawing each cell to prevent page breaks in code blocks
      willDrawCell: (data: any) => {
        if (data.cell.raw && (data.cell.raw as any)._isCodeBlock) {
          const pageHeight = doc.internal.pageSize.getHeight();
          const currentY = data.cursor.y;
          const bottomMargin = 25; // Space needed at bottom of page
          
          // Calculate actual text height for more accurate estimation
          const fullText = (data.cell.raw as any).content || '';
          const indexNumber = (data.cell.raw as any)._indexNumber;
          
          // Calculate the actual content that will be displayed
          const indexPrefix = `${indexNumber}`;
          const indexWidth = doc.getTextWidth(indexPrefix) + 16; // Index section width
          const codeContent = fullText.substring(`${indexNumber}. `.length);
          
          // Calculate available width for code content
          const availableWidth = data.cell.width - 16 - indexWidth; // Cell padding + index width
          
          doc.setFont('NotoSans_Condensed-Regular', 'normal');
          doc.setFontSize(10);
          const lines = doc.splitTextToSize(codeContent, availableWidth);
          
          // More accurate height calculation
          const lineHeight = 4; // Line spacing
          const topPadding = 8; // Top padding
          const bottomPadding = 4; // Bottom padding
          const textHeight = (lines.length * lineHeight) + topPadding + bottomPadding;
          const estimatedHeight = Math.max(textHeight, 30); // Minimum height of 30
          
          // If the code block won't fit on current page, force a page break
          if (currentY + estimatedHeight > pageHeight - bottomMargin) {
            return false; // This will trigger a page break
          }
        }
        return true;
      },
      
      didDrawCell: (data: any) => {
        // Check if this cell is marked as a code block
        if (data.cell.raw && (data.cell.raw as any)._isCodeBlock) {
          const { x, y, width, height } = data.cell;
          
          const padding = 2;
          const cornerRadius = 4;
          const indexNumber = (data.cell.raw as any)._indexNumber;
          
          // Calculate index section width
          doc.setFont('NotoSans_Condensed-Regular', 'normal');
          doc.setFontSize(12);
          const indexPrefix = `${indexNumber}`;
          const indexWidth = doc.getTextWidth(indexPrefix) + 8; // Extra padding for the index section
          
          // Draw the overall rounded rectangle background (darker blue)
          doc.setDrawColor(100, 116, 139); // slate-500 border
          doc.setLineWidth(0.5);
          doc.setFillColor(15, 23, 42); // slate-900 background (darker blue)
          
          doc.roundedRect(
            x + padding,
            y + padding,
            width - (padding * 2),
            height - (padding * 2),
            cornerRadius,
            cornerRadius,
            'FD' // Fill and Draw
          );
          
          // Draw the lighter blue section for the index number (left side)
          doc.setFillColor(51, 65, 85); // slate-700 (lighter blue than the main background)
          doc.roundedRect(
            x + padding,
            y + padding,
            indexWidth,
            height - (padding * 2),
            cornerRadius,
            cornerRadius,
            'F' // Fill only
          );
          
          // Fix the right side of the index section to not be rounded
          doc.setFillColor(51, 65, 85); // slate-700
          doc.rect(
            x + padding + indexWidth - cornerRadius,
            y + padding,
            cornerRadius,
            height - (padding * 2),
            'F'
          );
          
          // Now draw the text - both in white
          doc.setTextColor(255, 255, 255); // white text for both sections
          
          // Draw the index number in the lighter blue section (top-left aligned)
          const indexTextX = x + padding + 4; // Small padding from left edge
          const textY = y + padding + 8; // Same as code content top alignment
          doc.text(indexPrefix, indexTextX, textY);
          
          // Draw the code content in the darker blue section
          const fullText = (data.cell.raw as any).content;
          const codeContent = fullText.substring(`${indexNumber}. `.length);
          const codeTextX = x + padding + indexWidth + 4;
          const availableWidth = width - (padding * 2) - indexWidth - 8;
          
          // Split code content into lines
          const lines = doc.splitTextToSize(codeContent, availableWidth);
          let codeTextY = y + padding + 8;
          
          lines.forEach((line: string) => {
            doc.text(line, codeTextX, codeTextY);
            codeTextY += 4; // Line spacing
          });
        }
        
        // Add bottom border only to header rows (Issue/Message rows)
        if (data.cell.raw && data.cell.raw.styles && data.cell.raw.styles.fontStyle === 'bold' && data.cell.raw.styles.fontSize === 14) {
          const { x, y, width, height } = data.cell;
          doc.setDrawColor(226, 232, 240); // Light gray
          doc.setLineWidth(0.5);
          doc.line(x, y + height, x + width, y + height); // Bottom border
        }
        if (data.cell.raw && data.cell.raw._isScreenshot && data.cell.raw._screenshotBase64) {
          const { x, y, width, height } = data.cell;
          const imgWidth = data.cell.raw._screenshotWidth || 80;
          const imgHeight = data.cell.raw._screenshotHeight || 80;
          const imgX = x + (width - imgWidth) / 2;
          const imgY = y + (height - imgHeight) / 2;
          data.doc.addImage(data.cell.raw._screenshotBase64, 'PNG', imgX, imgY, imgWidth, imgHeight);
        }
        if (data.cell.raw && data.cell.raw._isScreenshot) {
          console.log('didDrawCell for screenshot', data.cell.raw._screenshotBase64 ? 'has base64' : 'no base64');
        }
      },
    });

    // --- END CUSTOM TABLE LAYOUT ---
    if (accessibilityStatementLinkUrl) {
      const totalPages = (doc as any).internal.getNumberOfPages();
      const footerY = doc.internal.pageSize.getHeight() - 10;
      for (let i = 1; i <= totalPages; i++) {
        doc.setPage(i);
        doc.setFontSize(9);
        doc.setFont('helvetica', 'italic');
        doc.setTextColor(33, 150, 243); // normal blue
        doc.text('Accessibility Statement', 15, footerY);
        doc.link(
          15,
          footerY - 3,
          doc.getTextWidth('Accessibility Statement'),
          4,
          {
            url: accessibilityStatementLinkUrl,
            target: '_blank',
          },
        );
      }
    }

    return doc.output('blob');
  };
  const [currentLanguage, setCurrentLanguage] = useState<string>('');

  return (
    <>
      <div
        className={`${bgColor} rounded-lg shadow-sm mb-6 flex flex-col md:flex-row justify-between items-center min-h-[120px]`}
      >
        <div className="flex flex-col items-start p-4 w-full md:w-auto">
          <div className="bg-white/70 p-2 rounded-full mr-0 mb-3 md:mr-4 md:mb-0">{icon}</div>
          <div>
            <h3 className={`text-xl font-semibold ${textColor}`}>{status}</h3>
            <p className={`${textColor}/80`}>{message}</p>
          </div>
          {/* Mobile controls below text */}
          <div className="block md:hidden w-full">
            <div className="w-full flex flex-col gap-3 pt-4">
              <button
                onClick={handleDownloadSubmit}
                className="whitespace-nowrap w-full px-6 py-3 rounded-lg text-white font-medium bg-green-600 hover:bg-green-700 transition-colors disabled:opacity-60 disabled:cursor-not-allowed"
                disabled={isDownloading}
              >
                <span className="flex justify-center items-center w-full">
                  {isDownloading ? (
                    <CircularProgress size={22} sx={{ color: 'white' }} />
                  ) : (
                    'Get Free Report'
                  )}
                </span>
              </button>
              <div className="relative w-full">
                <select
                  value={currentLanguage}
                  onChange={(e) => setCurrentLanguage(e.target.value)}
                  className="appearance-none w-full bg-white border border-gray-300 rounded-lg px-6 py-3 pr-8 text-sm font-medium text-gray-700 focus:outline-none focus:ring-2 focus:ring-blue-500 focus:border-transparent h-[48px]"
                >
                  <option value="en">English</option>
                  {Object.values(LANGUAGES).map((language) => (
                    <option key={language.code} value={language.code}>
                      {language.nativeName}
                    </option>
                  ))}
                </select>
                <div className="absolute inset-y-0 right-0 flex items-center pr-2 pointer-events-none">
                  <svg className="w-4 h-4 text-gray-400" fill="none" stroke="currentColor" viewBox="0 0 24 24">
                    <path strokeLinecap="round" strokeLinejoin="round" strokeWidth={2} d="M19 9l-7 7-7-7" />
                  </svg>
                </div>
              </div>
            </div>
          </div>
        </div>
        {/* Desktop controls to the right */}
        <div className="hidden md:flex relative mr-0 md:mr-4 flex-col md:flex-row items-stretch md:items-center gap-3 md:gap-4 w-full md:w-auto pt-4 md:pt-0">
          <button
            onClick={handleDownloadSubmit}
            className="whitespace-nowrap w-full md:w-auto px-6 py-3 rounded-lg text-white font-medium bg-green-600 hover:bg-green-700 transition-colors disabled:opacity-60 disabled:cursor-not-allowed"
            disabled={isDownloading}
          >
            <span className="flex justify-center items-center w-full">
              {isDownloading ? (
                <CircularProgress size={22} sx={{ color: 'white' }} />
              ) : (
                'Get Free Report'
              )}
            </span>
          </button>
          <div className="relative w-full md:w-auto">
            <select
              value={currentLanguage}
              onChange={(e) => setCurrentLanguage(e.target.value)}
              className="appearance-none w-full md:w-auto bg-white border border-gray-300 rounded-lg px-6 py-3 pr-8 text-sm font-medium text-gray-700 focus:outline-none focus:ring-2 focus:ring-blue-500 focus:border-transparent h-[48px]"
            >
<<<<<<< HEAD
                    <option value="en">English</option>
                    {Object.values(LANGUAGES).map((language) => (
                      <option key={language.code} value={language.code}>
                        {language.nativeName}
                      </option>
                    ))}
=======
              <option value="en">English</option>
              {Object.values(LANGUAGES).map((language) => (
                <option key={language.code} value={language.code}>
                  {language.nativeName}
                </option>
              ))}
>>>>>>> 3a0e6071
            </select>
            <div className="absolute inset-y-0 right-0 flex items-center pr-2 pointer-events-none">
              <svg className="w-4 h-4 text-gray-400" fill="none" stroke="currentColor" viewBox="0 0 24 24">
                <path strokeLinecap="round" strokeLinejoin="round" strokeWidth={2} d="M19 9l-7 7-7-7" />
              </svg>
            </div>
          </div>
        </div>
      </div>
    </>
  );
};

// Helper function to get issue category icon
function getIssueTypeIcon(issue: {
  message: any;
  help?: any;
  context?: string | any[];
  code?:
    | boolean
    | React.ReactChild
    | React.ReactFragment
    | React.ReactPortal
    | Iterable<ReactI18NextChild>
    | null
    | undefined;
  impact?: string;
  category?:
    | boolean
    | React.ReactChild
    | React.ReactFragment
    | React.ReactPortal
    | Iterable<ReactI18NextChild>
    | null
    | undefined;
  source?:
    | boolean
    | React.ReactChild
    | React.ReactFragment
    | React.ReactPortal
    | Iterable<ReactI18NextChild>
    | null
    | undefined;
  description?: any;
  selectors?: string | any[];
  recommended_action?:
    | boolean
    | React.ReactChild
    | React.ReactFragment
    | React.ReactPortal
    | Iterable<ReactI18NextChild>
    | null
    | undefined;
}) {
  const message = issue.message?.toLowerCase() || '';

  if (message.includes('image') || message.includes('alt')) {
    return <ImageIcon className="w-5 h-5" />;
  } else if (message.includes('color') || message.includes('contrast')) {
    return <Droplet className="w-5 h-5" />;
  } else if (message.includes('keyboard') || message.includes('focus')) {
    return <Keyboard className="w-5 h-5" />;
  } else if (message.includes('aria') || message.includes('role')) {
    return <Code className="w-5 h-5" />;
  }

  return <FileText className="w-5 h-5" />;
}

// Add this new type for issue filtering
const ISSUE_FILTERS = {
  ALL: 'all',
  CRITICAL: 'critical',
  WARNING: 'serious',
  MODERATE: 'moderate',
};

// Extract issues from report structure
function extractIssuesFromReport(report: any) {
  const issues: any[] = [];

  // Check if we have the new data structure with top-level ByFunctions
  if (report?.ByFunctions && Array.isArray(report.ByFunctions)) {
    report.ByFunctions.forEach(
      (funcGroup: { FunctionalityName: any; Errors: any[] }) => {
        if (funcGroup.FunctionalityName && Array.isArray(funcGroup.Errors)) {
          funcGroup.Errors.forEach((error) => {
            const impact = mapIssueToImpact(error.message, error.code);

            issues.push({
              ...error,
              impact,
              source:
                error.__typename === 'htmlCsOutput' ? 'HTML_CS' : 'AXE Core',
              functionality: funcGroup.FunctionalityName,
              screenshotUrl: error.screenshotUrl,
            });
          });
        }
      },
    );
  }

  // Try the axe structure
  if (report?.axe?.ByFunction && Array.isArray(report.axe.ByFunction)) {
    report.axe.ByFunction.forEach(
      (funcGroup: { FunctionalityName: any; Errors: any[] }) => {
        if (funcGroup.FunctionalityName && Array.isArray(funcGroup.Errors)) {
          funcGroup.Errors.forEach((error) => {
            const impact = mapIssueToImpact(error.message, error.code);

            issues.push({
              ...error,
              impact,
              source: 'AXE Core',
              functionality: funcGroup.FunctionalityName,
              screenshotUrl: error.screenshotUrl,
            });
          });
        }
      },
    );
  }

  // Try the htmlcs structure
  if (report?.htmlcs?.ByFunction && Array.isArray(report.htmlcs.ByFunction)) {
    report.htmlcs.ByFunction.forEach(
      (funcGroup: { FunctionalityName: any; Errors: any[] }) => {
        if (funcGroup.FunctionalityName && Array.isArray(funcGroup.Errors)) {
          funcGroup.Errors.forEach((error) => {
            const impact = mapIssueToImpact(error.message, error.code);

            issues.push({
              ...error,
              impact,
              source: 'HTML_CS',
              functionality: funcGroup.FunctionalityName,
              screenshotUrl: error.screenshotUrl,
            });
          });
        }
      },
    );
  }

  return issues;
}

function countIssuesBySeverity(issues: any[]) {
  const counts = {
    criticalIssues: 0,
    warnings: 0,
    moderateIssues: 0,
    totalIssues: issues.length,
  };
  issues.forEach((issue) => {
    if (issue.impact === 'critical') counts.criticalIssues++;
    else if (issue.impact === 'serious') counts.warnings++;
    else counts.moderateIssues++;
  });
  return counts;
}

function mapIssueToImpact(message: string, code: any) {
  if (!message && !code) return 'moderate';

  const lowerMsg = (message || '').toLowerCase();
  const lowerCode = (code || '').toLowerCase();

  // Critical issues
  if (
    lowerMsg.includes('color contrast') ||
    lowerMsg.includes('minimum contrast') ||
    lowerCode.includes('1.4.3') ||
    (lowerMsg.includes('aria hidden') && lowerMsg.includes('focusable')) ||
    lowerMsg.includes('links must be distinguishable')
  ) {
    return 'critical';
  }

  // Serious issues
  if (
    lowerMsg.includes('aria attributes') ||
    lowerMsg.includes('permitted aria') ||
    lowerMsg.includes('labels or instructions') ||
    lowerMsg.includes('error identification')
  ) {
    return 'serious';
  }

  return 'moderate';
}

export default ReportView;<|MERGE_RESOLUTION|>--- conflicted
+++ resolved
@@ -507,63 +507,6 @@
                 activeFilter={issueFilter}
               />
 
-<<<<<<< HEAD
-              {filteredIssues.map(
-                (
-                  issue: {
-                    message: any;
-                    help: any;
-                    context: string | any[];
-                    code:
-                      | boolean
-                      | React.ReactChild
-                      | React.ReactFragment
-                      | React.ReactPortal
-                      | Iterable<ReactI18NextChild>
-                      | null
-                      | undefined;
-                    impact: string;
-                    category:
-                      | boolean
-                      | React.ReactChild
-                      | React.ReactFragment
-                      | React.ReactPortal
-                      | Iterable<ReactI18NextChild>
-                      | null
-                      | undefined;
-                    source:
-                      | boolean
-                      | React.ReactChild
-                      | React.ReactFragment
-                      | React.ReactPortal
-                      | Iterable<ReactI18NextChild>
-                      | null
-                      | undefined;
-                    description: any;
-                    selectors: string | any[];
-                    recommended_action:
-                      | boolean
-                      | React.ReactChild
-                      | React.ReactFragment
-                      | React.ReactPortal
-                      | Iterable<ReactI18NextChild>
-                      | null
-                      | undefined;
-                    screenshotUrl?: string;
-                  },
-                  index: React.Key | null | undefined,
-                ) => (
-                  <div
-                    key={index}
-                    className="border rounded-lg bg-white p-5 shadow-sm"
-                  >
-                    <div className="flex justify-between items-start mb-4">
-                      <div className="flex items-center gap-2 flex-1 pr-4 overflow-hidden">
-                        {getIssueTypeIcon(issue)}
-                        <h2 className="text-lg font-semibold truncate">
-                          {issue.message || issue.help || 'Accessibility Issue'}
-                        </h2>
-=======
               {/* Only one issue card per row, always, and responsive width */}
               <div className="w-full max-w-xl lg:max-w-full mx-auto flex flex-col gap-4">
                 {filteredIssues.map(
@@ -622,7 +565,6 @@
                             {issue.message || issue.help || 'Accessibility Issue'}
                           </h2>
                         </div>
->>>>>>> 3a0e6071
                       </div>
 
                       <div className="flex flex-wrap gap-2 mb-4">
@@ -717,36 +659,9 @@
                         </div>
                       )}
                     </div>
-<<<<<<< HEAD
-
-                    {issue.screenshotUrl && (
-                      <div className="my-8 flex flex-col items-center">
-                        <button
-                          type="button"
-                          className="flex items-center gap-3 px-6 py-3 rounded-xl bg-gradient-to-r from-blue-400 to-blue-600 hover:from-blue-500 hover:to-blue-700 border-2 border-blue-500 shadow-lg transition-all duration-200 focus:outline-none focus:ring-2 focus:ring-blue-300 group"
-                          aria-label="View screenshot evidence"
-                          onClick={() => window.open(issue.screenshotUrl, '_blank', 'noopener,noreferrer')}
-                          tabIndex={0}
-                          title="Click to view screenshot evidence"
-                        >
-                          <span className="flex items-center justify-center bg-white rounded-full p-2 shadow group-hover:scale-110 transition-transform">
-                            <Eye className="w-6 h-6 text-blue-600 group-hover:text-blue-800 transition-colors" />
-                          </span>
-                          <span className="text-lg font-bold text-white tracking-tight drop-shadow">
-                            View Evidence
-                          </span>
-                        </button>
-                      </div>
-                    )}
-                    
-                  </div>
-                ),
-              )}
-=======
                   ),
                 )}
               </div>
->>>>>>> 3a0e6071
             </>
           )}
         </div>
@@ -761,12 +676,7 @@
                   Existing accessibility solution detected: {widgetInfo.result}
                 </p>
                 {widgetInfo.details && (
-<<<<<<< HEAD
-                  <p className="text-blue-600 text-sm mt-1">
-                    
-=======
                   <p className="text-blue-600 text-xs sm:text-sm mt-1">
->>>>>>> 3a0e6071
                     {widgetInfo.details}
                   </p>
                 )}
@@ -1653,7 +1563,6 @@
     const FilteredIssues = await deduplicateIssuesByMessage(issues);
 
     const translatedIssues = await translateText(FilteredIssues, currentLanguage);
-<<<<<<< HEAD
 
     // After fetching base64
     for (const issue of translatedIssues) {
@@ -1663,17 +1572,6 @@
       }
     }
 
-=======
-
-    // After fetching base64
-    for (const issue of translatedIssues) {
-      if (issue.screenshotUrl && !issue.screenshotBase64) {
-        issue.screenshotBase64 = await fetchImageAsBase64(issue.screenshotUrl);
-        // console.log('Fetched base64 for', issue.screenshotUrl, '->', !!issue.screenshotBase64);
-      }
-    }
-
->>>>>>> 3a0e6071
     for (const issue of translatedIssues) {
       // Add header row for each issue with beautiful styling
       tableBody.push([
@@ -1765,11 +1663,7 @@
             content: 'Screenshot',
             colSpan: 4,
             styles: {
-<<<<<<< HEAD
-              fontStyle: 'bold',
-=======
              
->>>>>>> 3a0e6071
               fontSize: 12,
               textColor: [30, 41, 59],
               halign: 'center',
@@ -2181,21 +2075,12 @@
               onChange={(e) => setCurrentLanguage(e.target.value)}
               className="appearance-none w-full md:w-auto bg-white border border-gray-300 rounded-lg px-6 py-3 pr-8 text-sm font-medium text-gray-700 focus:outline-none focus:ring-2 focus:ring-blue-500 focus:border-transparent h-[48px]"
             >
-<<<<<<< HEAD
-                    <option value="en">English</option>
-                    {Object.values(LANGUAGES).map((language) => (
-                      <option key={language.code} value={language.code}>
-                        {language.nativeName}
-                      </option>
-                    ))}
-=======
               <option value="en">English</option>
               {Object.values(LANGUAGES).map((language) => (
                 <option key={language.code} value={language.code}>
                   {language.nativeName}
                 </option>
               ))}
->>>>>>> 3a0e6071
             </select>
             <div className="absolute inset-y-0 right-0 flex items-center pr-2 pointer-events-none">
               <svg className="w-4 h-4 text-gray-400" fill="none" stroke="currentColor" viewBox="0 0 24 24">
