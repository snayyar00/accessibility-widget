import React, { useEffect, useState, useRef, useMemo } from 'react';
import './Accessibility.css'; // Ensure your CSS file includes styles for the accordion
import { AiFillCloseCircle } from 'react-icons/ai';
import { FaGaugeSimpleHigh } from 'react-icons/fa6';
import { FaUniversalAccess, FaCheckCircle, FaCircle } from 'react-icons/fa';
import { Zap, RefreshCw, BarChart3, ChevronDown } from 'lucide-react';
import { TbZoomScanFilled } from 'react-icons/tb';
import { Link } from 'react-router-dom';
import getAccessibilityStats from '@/queries/accessibility/accessibility';
import SAVE_ACCESSIBILITY_REPORT from '@/queries/accessibility/saveAccessibilityReport';
import GET_USER_SITES from '@/queries/sites/getSites';
import FETCH_ACCESSIBILITY_REPORT_KEYS from '@/queries/accessibility/fetchAccessibilityReport';
import FETCH_REPORT_BY_R2_KEY from '@/queries/accessibility/fetchReportByR2Key';
import { useLazyQuery, useMutation, useQuery } from '@apollo/client';
import { toast } from 'react-toastify';
import isValidDomain from '@/utils/verifyDomain';
import Button from '@mui/joy/Button';
import AccordionGroup from '@mui/joy/AccordionGroup';
import Accordion from '@mui/joy/Accordion';
import ToggleButtonGroup from '@mui/joy/ToggleButtonGroup';
import Stack from '@mui/joy/Stack';
import {
  translateText,
  translateMultipleTexts,
  LANGUAGES,
  deduplicateIssuesByMessage,
  isCodeCompliant,
  CURATED_WCAG_CODES,
} from '@/utils/translator';

import {
  getRootDomain,
  getFullDomain,
  isValidRootDomainFormat,
  isValidFullDomainFormat,
  isIpAddress,
} from '@/utils/domainUtils';
import AccordionDetails, {
  accordionDetailsClasses,
} from '@mui/joy/AccordionDetails';
import AccordionSummary, {
  accordionSummaryClasses,
} from '@mui/joy/AccordionSummary';
import {
  ButtonGroup,
  Card,
  CardContent,
  CardHeader,
  CardMedia,
  CircularProgress,
  Input,
  Typography,
  Box,
} from '@mui/material';
import { TbReportSearch } from 'react-icons/tb';
import WebsiteScanAnimation from '@/components/Animations/WebsiteScanAnimation';
import LeftArrowAnimation from '@/components/Animations/LeftArrowAnimation';
import AccessibilityScoreCard from './AccessibiltyScoreCard';
import AccordionCard from './AccordionCard';
import AccessibilityIssuesGroup from './AccessibilityIssuesGroup';
import './AccessibilityReport.css';
import IssueCategoryCard from './IssueCategoryCard';
import SitePreviewSVG from './SitePreviewSVG';
import ByFunctionSVG from './ByFunctionSVG';
import ByWCGAGuildelinesSVG from './ByWCGAGuidlinesSVG';
import { check } from 'prettier';
import ReactToPrint, { useReactToPrint } from 'react-to-print';
import Logo from '@/components/Common/Logo';
import useDocumentHeader from '@/hooks/useDocumentTitle';
import { useTranslation } from 'react-i18next';
import TourGuide from '@/components/Common/TourGuide';
import { defaultTourStyles } from '@/config/tourStyles';
import { accessibilityTourSteps, tourKeys } from '@/constants/toursteps';
import { report } from 'process';
import { json } from 'stream/consumers';
import jsPDF from 'jspdf';
import autoTable, { __createTable, __drawTable } from 'jspdf-autotable';
import Select from 'react-select/creatable';
import Favicon from '@/components/Common/Favicon';
import { set } from 'lodash';
import Modal from '@/components/Common/Modal';
import Tooltip from '@mui/material/Tooltip';
import notFoundImage from '@/assets/images/not_found_image.png';
import { useDispatch, useSelector } from 'react-redux';
import { RootState } from '@/config/store';
import {
  generateReport,
  setIsGenerating,
  setSelectedDomain,
  setJobId,
  clearJobId,
} from '@/features/report/reportSlice';
import getWidgetSettings from '@/utils/getWidgetSettings';
import startAccessibilityReportJob from '@/queries/accessibility/startAccessibilityReportJob';
import getAccessibilityReportByJobId from '@/queries/accessibility/getAccessibilityReportByJobId';
import { baseColors } from '@/config/colors';
const WEBABILITY_SCORE_BONUS = 45;
const MAX_TOTAL_SCORE = 95;

// Helper function to calculate enhanced scores
function calculateEnhancedScore(baseScore: number) {
  const enhancedScore = baseScore;
  return Math.min(enhancedScore, MAX_TOTAL_SCORE);
}

const normalizeDomain = (url: string) =>
  url
    .replace(/^https?:\/\//, '')
    .replace(/^www\./, '')
    .replace(/\/$/, '');

const AccessibilityReport = ({ currentDomain }: any) => {
  const { t } = useTranslation();
  useDocumentHeader({ title: t('Common.title.report') });
  const dispatch = useDispatch();
  // Using baseColors directly instead of getColors()
  const isGenerating = useSelector(
    (state: RootState) => state.report.isGenerating,
  );
  const selectedDomainFromRedux = useSelector(
    (state: RootState) => state.report.selectedDomain,
  );
  const jobId = useSelector((state: RootState) => state.report.jobId);
  const [startJobQuery] = useLazyQuery(startAccessibilityReportJob);
  const [getJobStatusQuery] = useLazyQuery(getAccessibilityReportByJobId);
  const pollingRef = useRef<NodeJS.Timeout | null>(null);

  const [score, setScore] = useState(0);
  const [scoreBackup, setScoreBackup] = useState(0);
  const [domain, setDomain] = useState(
    selectedDomainFromRedux || currentDomain,
  );
  const [siteImg, setSiteImg] = useState('');
  const [expand, setExpand] = useState(false);
  const [correctDomain, setcorrectDomain] = useState(currentDomain);
  //console.log('Current domain:', correctDomain);
  // const [accessibilityData, setAccessibilityData] = useState({});
  const { data: sitesData, error: sitesError } = useQuery(GET_USER_SITES);
  const [saveAccessibilityReport] = useMutation(SAVE_ACCESSIBILITY_REPORT);
  const [selectedSite, setSelectedSite] = useState('');
  const [reportGenerated, setReportGenerated] = useState(false);
  const [enhancedScoresCalculated, setEnhancedScoresCalculated] =
    useState(false);
  const [
    fetchReportKeys,
    {
      data: reportKeysData,
      loading: loadingReportKeys,
      error: reportKeysError,
    },
  ] = useLazyQuery(FETCH_ACCESSIBILITY_REPORT_KEYS);
  const [processedReportKeys, setProcessedReportKeys] = useState<any[]>([]);
  const [getAccessibilityStatsQuery, { data, loading, error }] = useLazyQuery(
    getAccessibilityStats,
  );
  const [
    fetchReportByR2Key,
    { loading: loadingReport, data: reportData, error: reportByR2KeyError },
  ] = useLazyQuery(FETCH_REPORT_BY_R2_KEY);
  type OptionType = { value: string; label: string };
  const [selectedOption, setSelectedOption] = useState<OptionType | null>(null);
  const contentRef = useRef<HTMLDivElement>(null);
  const reactToPrintFn = useReactToPrint({ contentRef: contentRef });

  // Modal state for success message with report link
  const [isSuccessModalOpen, setIsSuccessModalOpen] = useState(false);
  const [reportUrl, setReportUrl] = useState<string>('');

  const [currentLanguage, setCurrentLanguage] = useState<string>('en');
  const [showLangTooltip, setShowLangTooltip] = useState(false);
  const [scanType, setScanType] = useState<'cached' | 'fresh'>('cached');
  const [isFullSiteScan, setIsFullSiteScan] = useState(false);
  const [isDropdownOpen, setIsDropdownOpen] = useState(false);
  const dropdownRef = useRef<HTMLDivElement>(null);

  type ScanTypeOption = {
    value: 'cached' | 'fresh';
    label: string;
    icon: React.ComponentType<{ className?: string }>;
    color: string;
  };

  const scanTypeOptions: ScanTypeOption[] = [
    {
      value: 'cached' as const,
      label: 'Faster (Use saved data)',
      icon: Zap,
      color: 'text-yellow-500',
    },
    {
      value: 'fresh' as const,
      label: 'Slower (Do full scan)',
      icon: RefreshCw,
      color: 'text-blue-500',
    },
  ];

  const selectedScanType = scanTypeOptions.find(
    (option) => option.value === scanType,
  );

  // Handle click outside to close dropdown
  useEffect(() => {
    const handleClickOutside = (event: MouseEvent) => {
      if (
        dropdownRef.current &&
        !dropdownRef.current.contains(event.target as Node)
      ) {
        setIsDropdownOpen(false);
      }
    };

    if (isDropdownOpen) {
      document.addEventListener('mousedown', handleClickOutside);
    }

    return () => {
      document.removeEventListener('mousedown', handleClickOutside);
    };
  }, [isDropdownOpen]);

  // Combine options for existing sites and a custom "Enter a new domain" option
  const siteOptions = useMemo(
    () =>
      sitesData?.getUserSites?.map((domain: any) => ({
        value: domain.url,
        label: domain.url,
      })) || [],
    [sitesData],
  );
  const options = [
    ...siteOptions,
    { value: 'new', label: 'Enter a new domain' },
  ];

  // Handle tour completion
  const handleTourComplete = () => {
    console.log('Accessibility tour completed!');
  };

  const errorToastShown = useRef(false);
  const timeoutRef = useRef<NodeJS.Timeout | null>(null);

  useEffect(() => {
    // Only show one error toast at a time
    if (errorToastShown.current) return;
    if (error) {
      toast.error('Failed to generate report. Please try again.');
      errorToastShown.current = true;
    } else if (reportByR2KeyError) {
      toast.error('Failed to fetch report. Please try again.');
      errorToastShown.current = true;
    } else if (sitesError) {
      toast.error('Failed to load your sites. Please refresh the page.');
      errorToastShown.current = true;
    }
    // Reset after a short delay so next error can be shown if needed
    if (errorToastShown.current) {
      timeoutRef.current = setTimeout(() => {
        errorToastShown.current = false;
      }, 2000);
    }

    return () => {
      if (timeoutRef.current) {
        clearTimeout(timeoutRef.current);
      }
    };
  }, [error, reportKeysError, reportByR2KeyError, sitesError]);

  const isMounted = useRef(true);

  useEffect(() => {
    return () => {
      isMounted.current = false;
    };
  }, []);

  useEffect(() => {
    if (selectedDomainFromRedux) {
      if (isMounted.current) {
        setDomain(selectedDomainFromRedux);
      }
    }
  }, [selectedDomainFromRedux]);

  useEffect(() => {
    if (selectedDomainFromRedux && siteOptions.length > 0) {
      const matchedOption = siteOptions.find(
        (opt: any) =>
          normalizeDomain(opt.value) ===
          normalizeDomain(selectedDomainFromRedux),
      );
      if (matchedOption) {
        setSelectedOption(matchedOption);
        setSelectedSite(matchedOption.value);
      } else {
        // If not in siteOptions, treat as custom domain
        setSelectedOption({
          value: selectedDomainFromRedux,
          label: selectedDomainFromRedux,
        });
        setSelectedSite(selectedDomainFromRedux);
      }
      setDomain(selectedDomainFromRedux);
    }
  }, [selectedDomainFromRedux, siteOptions]);

  const handleSubmit = async () => {
    const sanitizedDomain = getFullDomain(domain);
    if (
      sanitizedDomain !== 'localhost' &&
      !isIpAddress(sanitizedDomain) &&
      !isValidFullDomainFormat(sanitizedDomain)
    ) {
      if (isMounted.current) {
        setDomain(currentDomain);
      }
      toast.error('You must enter a valid domain name!');
      return;
    }
    const validDomain = sanitizedDomain;
    if (!validDomain) {
      toast.error('Please enter a valid domain!');
      return;
    }
    if (isMounted.current) {
      setcorrectDomain(validDomain);
    }
    dispatch(setIsGenerating(true));
    dispatch(setSelectedDomain(validDomain));
    try {
      const { data } = await startJobQuery({
        variables: {
          url: encodeURIComponent(validDomain),
          use_cache: scanType === 'cached' && !isFullSiteScan,
          full_site_scan: isFullSiteScan,
        },
      });
      if (
        data &&
        data.startAccessibilityReportJob &&
        data.startAccessibilityReportJob.jobId
      ) {
        const jobId = data.startAccessibilityReportJob.jobId;

        dispatch(setJobId(jobId));

        toast.info('Report generation started. This may take a few seconds.');
      } else {
        dispatch(setIsGenerating(false));
        toast.error('Failed to start report job.');
      }
    } catch (error) {
      dispatch(setIsGenerating(false));
      toast.error('Failed to start report job.');
    }
  };

  useEffect(() => {
    if (selectedSite) {
      fetchReportKeys({ variables: { url: selectedSite } });
    }
  }, [selectedSite]);

  useEffect(() => {
    if (reportKeysData) {
      const updatedData = reportKeysData.fetchAccessibilityReportFromR2.map(
        (row: any) => {
          const enhancedScore = calculateEnhancedScore(row.score || 0);
          return { ...row, enhancedScore };
        },
      );
      if (isMounted.current) {
        setProcessedReportKeys(updatedData);
        setEnhancedScoresCalculated(true);
      }
    }
  }, [reportKeysData]);

  useEffect(() => {
    if (expand === true) {
      reactToPrintFn();
      if (isMounted.current) {
        setExpand(false);
      }
    }
  }, [expand]);

  // When a domain is selected, fetch all report keys for that domain
  useEffect(() => {
    if (selectedSite) {
      fetchReportKeys({ variables: { url: selectedSite } });
    }
  }, [selectedSite, reportGenerated]);

  const groupByCodeUtil = (issues: any) => {
    const groupedByCode: any = {};
    if (Array.isArray(issues)) {
      issues.forEach((warning) => {
        const { code } = warning;
        if (!groupedByCode[code]) {
          groupedByCode[code] = [];
        }
        groupedByCode[code].push(warning);
      });
    }
    return groupedByCode;
  };

  /**
   * Get the appropriate color for an issue based on compliance status
   * @param issue - The issue object with code and impact
   * @param hasWebAbility - Whether the site has WebAbility enabled
   * @returns Object with colors for different elements
   */

  const getComplianceStatus = (score: number) => {
    if (score >= 80) {
      return 'Compliant';
    } else if (score >= 50) {
      return 'Partially Compliant';
    } else {
      return 'Non-Compliant';
    }
  };

  async function fetchImageAsBase64(url: string): Promise<string | null> {
    try {
      const response = await fetch(url);
      const blob = await response.blob();
      return await new Promise((resolve, reject) => {
        const reader = new FileReader();
        reader.onloadend = () => resolve(reader.result as string);
        reader.onerror = reject;
        reader.readAsDataURL(blob);
      });
    } catch (e) {
      console.warn('Failed to fetch image for PDF:', url, e);
      return null;
    }
  }

  // Add this helper function to get image dimensions from base64
  function getImageDimensions(
    base64Data: string,
  ): Promise<{ width: number; height: number }> {
    return new Promise((resolve) => {
      const img = new Image();
      img.onload = () => {
        resolve({ width: img.width, height: img.height });
      };
      img.onerror = () => {
        // Fallback dimensions if image fails to load
        resolve({ width: 120, height: 80 });
      };
      img.src = base64Data;
    });
  }

  const generatePDF = async (
    reportData: {
      score: number;
      widgetInfo: { result: string };
      scriptCheckResult?: string;
      url: string;
    },
    currentLanguage: string,
  ): Promise<Blob> => {
    const { jsPDF } = await import('jspdf');
    const { isCodeCompliant } = await import('@/utils/translator');

    let fontLoaded = true;
    try {
      // @ts-ignore
      window.jsPDF = jsPDF;
      // @ts-ignore
      require('@/assets/fonts/NotoSans-normal.js');
      // @ts-ignore
      delete window.jsPDF;
    } catch (e) {
      console.error('Failed to load custom font for jsPDF:', e);
      fontLoaded = false;
    }

    const autoTable = (await import('jspdf-autotable')).default;
    const doc = new jsPDF();
    if (!fontLoaded) {
      doc.setFont('helvetica', 'normal');
    }
    if (!reportData.url) {
      reportData.url = processedReportKeys?.[0]?.url || '';
    }

    const { logoImage, logoUrl, accessibilityStatementLinkUrl } =
      await getWidgetSettings(reportData.url);
    const WEBABILITY_SCORE_BONUS = 45;
    const MAX_TOTAL_SCORE = 95;
    const issues = extractIssuesFromReport(reportData);

    //console.log("logoUrl",logoImage,logoUrl,accessibilityStatementLinkUrl);
    const baseScore = reportData.score || 0;
    const scriptCheckResult = reportData.scriptCheckResult;
    const hasWebAbility = scriptCheckResult === 'Web Ability';

    const enhancedScore = hasWebAbility
      ? Math.min(baseScore + WEBABILITY_SCORE_BONUS, MAX_TOTAL_SCORE)
      : baseScore;

    let status: string, message: string, statusColor: [number, number, number];
    if (enhancedScore >= 80) {
      status = 'Compliant';
      message = 'Your website is highly accessible. Great job!';
      statusColor = [22, 163, 74]; // green-600
    } else if (enhancedScore >= 50) {
      status = 'Partially Compliant';
      message =
        'Your website is partially accessible. Some improvements are needed.';
      statusColor = [202, 138, 4]; // yellow-600
    } else {
      status = 'Not Compliant';
      message = 'Your website needs significant accessibility improvements.';
      statusColor = [220, 38, 38]; // red-600
    }

    const [
      translatedStatus,
      translatedMessage,
      translatedMild,
      translatedModerate,
      translatedSevere,
      translatedScore,
      translatedIssue,
      translatedIssueMessage,
      translatedContext,
      translatedFix,
      translatedLabel,
      translatedTotalErrors,
      translatedIssuesDetectedByCategory,
      translatedAccessibilityComplianceAchieved,
      translatedWebsiteCompliant,
      translatedComplianceStatus,
      translatedWebAbilityProtecting,
      translatedAutomatedFixesApplied,
      translatedCriticalViolationsDetected,
      translatedLegalActionWarning,
      translatedImmediateRisks,
      translatedPotentialLawsuits,
      translatedCustomerLoss,
      translatedSeoPenalties,
      translatedBrandDamage,
      translatedTimeSensitiveAction,
      translatedWebAbilityAutoFix,
      translatedInstantCompliance,
      translatedProtectBusiness,
      translatedAccessibilityStatement,
      translatedWcagComplianceIssues,
      translatedAutoFixed,
      translatedReadyToUse,
      translatedNeedAction,
      translatedReviewRequired,
      translatedCanBeFixedWithWebability,
      translatedUseWebabilityToFix,
      translatedCriticalComplianceGaps,
    ] = await translateMultipleTexts(
      [
        status,
        message,
        'Mild',
        'Moderate',
        'Severe',
        'Score',
        'Issue',
        'Message',
        'Context',
        'Fix',
        'Scan results for ',
        'Total Errors',
        'Issues detected by category',
        '✓ ACCESSIBILITY COMPLIANCE ACHIEVED',
        'Your website is now compliant with accessibility standards',
        'COMPLIANCE STATUS:',
        '✓ WebAbility widget is actively protecting your site',
        '✓ Automated accessibility fixes are applied',
        ' CRITICAL ACCESSIBILITY VIOLATIONS DETECTED',
        'Your website may face legal action and lose customers',
        'IMMEDIATE RISKS TO YOUR BUSINESS:',
        '• Potential lawsuits under ADA compliance regulations',
        '• Loss of 15% of potential customers (disabled users)',
        '• Google SEO penalties reducing search rankings',
        '• Damage to brand reputation and customer trust',
        'TIME-SENSITIVE ACTION REQUIRED:',
        '✓ WebAbility can fix most issues automatically',
        '✓ Instant compliance improvement',
        '✓ Protect your business from legal risks TODAY',
        'Accessibility Statement',
        'WCAG 2.1 AA Compliance Issues for',
        'Auto-Fixed',
        ' Ready to use',
        'Need Action',
        '⚠ Review required',
        'Fix with AI',
        'use webability to fix',
        'Critical compliance gaps exposing your business to legal action',
      ],
      currentLanguage,
    );

    status = translatedStatus;
    doc.setFillColor(21, 101, 192); // dark blue background
    doc.rect(0, 0, doc.internal.pageSize.getWidth(), 80, 'F');

    let logoBottomY = 0;

    if (logoImage) {
      const img = new Image();
      let imageLoadError = false;
      img.src = logoImage;

      try {
        await new Promise<void>((resolve, reject) => {
          let settled = false;
          const TIMEOUT_MS = 5000; // 5 seconds

          const cleanup = () => {
            img.onload = null;
            img.onerror = null;
          };

          const timeoutId = setTimeout(() => {
            if (!settled) {
              settled = true;
              cleanup();
              imageLoadError = true;
              reject(new Error('Logo image load timed out'));
            }
          }, TIMEOUT_MS);

          img.onload = () => {
            if (settled) return;
            settled = true;
            clearTimeout(timeoutId);
            cleanup();
            resolve();
          };
          img.onerror = () => {
            if (settled) return;
            settled = true;
            clearTimeout(timeoutId);
            cleanup();
            imageLoadError = true;
            reject(new Error('Logo image failed to load'));
          };
        });
      } catch (err) {
        // Log the error for debugging, but continue PDF generation
        // eslint-disable-next-line no-console
        console.warn('Logo image could not be loaded for PDF:', err);
        logoBottomY = 0;
        imageLoadError = true;
      }

      if (!imageLoadError) {
        // Make the logo and container bigger
        const maxWidth = 48,
          maxHeight = 36; // increased size for a bigger logo
        let drawWidth = img.width,
          drawHeight = img.height;
        const scale = Math.min(maxWidth / drawWidth, maxHeight / drawHeight);
        drawWidth *= scale;
        drawHeight *= scale;

        // Logo position
        const logoX = 0;
        const logoY = 3;

        const padding = 14;
        const containerX = logoX - padding;
        // Keep the container as before, do not move it up
        const containerYOffset = 10;
        const containerY = logoY - padding - containerYOffset;
        const containerW = drawWidth + 2 * padding - 10;
        const containerH = drawHeight + 2 * padding;
        doc.setFillColor(255, 255, 255); // white
        doc.roundedRect(
          containerX,
          containerY,
          containerW,
          containerH,
          4,
          4,
          'F',
        );

        doc.addImage(img, 'PNG', logoX, logoY, drawWidth, drawHeight);

        if (logoUrl) {
          doc.link(logoX, logoY, drawWidth, drawHeight, {
            url: logoUrl,
            target: '_blank',
          });
        }

        logoBottomY = Math.max(logoY + drawHeight, containerY + containerH);
      }
    }

    const containerWidth = 170;
    const containerHeight = 60;
    const containerX = 105 - containerWidth / 2;
    const containerY = (logoBottomY || 0) + 10; // 10 units gap after logo

    doc.setFillColor(255, 255, 255);
    doc.setDrawColor(220, 220, 220);
    doc.setLineWidth(0.2);
    doc.roundedRect(
      containerX,
      containerY,
      containerWidth,
      containerHeight,
      4,
      4,
      'FD',
    );

    // Now draw the text inside the container, moved down accordingly
    let textY = containerY + 13;

    doc.setFontSize(15);
    doc.setTextColor(0, 0, 0);
    // Compose the full string and measure widths
    let label = 'Scan results for ';
    label = translatedLabel;

    const url = `${reportData.url}`;
    const labelWidth = doc.getTextWidth(label);
    const urlWidth = doc.getTextWidth(url);
    const totalWidth = labelWidth + urlWidth;
    // Calculate starting X so the whole line is centered
    const startX = 105 - totalWidth / 2;

    doc.setFont('NotoSans_Condensed-Regular');
    doc.setTextColor(51, 65, 85); // slate-800 for message
    doc.text(label, startX, textY, { align: 'left' });
    // Draw the URL in bold, immediately after the label, no overlap

    doc.text(url, startX + labelWidth, textY, { align: 'left' });
    doc.setFont('NotoSans_Condensed-Regular');

    textY += 12;
    doc.setFontSize(20);
    doc.setTextColor(...statusColor);
    doc.setFont('NotoSans_Condensed-Regular');
    doc.text(status, 105, textY, { align: 'center' });

    message = translatedMessage;
    textY += 9;
    doc.setFontSize(12);
    doc.setTextColor(51, 65, 85);
    doc.setFont('NotoSans_Condensed-Regular');
    doc.text(message, 105, textY, { align: 'center' });

    textY += 9;
    doc.setFontSize(10);
    doc.setTextColor(51, 65, 85); // slate-800 for message
    doc.text(`${new Date().toDateString()}`, 105, textY, { align: 'center' });

    // --- END REPLACEMENT BLOCK ---

    // --- ADD CIRCLES FOR TOTAL ERRORS AND PERCENTAGE ---
    const circleY = containerY + containerHeight + 17;
    const circleRadius = 15;
    const centerX = 105;
    const gap = 40;
    const circle1X = centerX - circleRadius - gap / 2;
    const circle2X = centerX + circleRadius + gap / 2;

    // Circle 1: Total Errors (filled dark blue)
    doc.setDrawColor(21, 101, 192);
    doc.setLineWidth(1.5);
    doc.setFillColor(21, 101, 192);
    doc.circle(circle1X, circleY, circleRadius, 'FD');
    doc.setFont('NotoSans_Condensed-Regular');
    doc.setFontSize(19);
    doc.setTextColor(255, 255, 255);

    doc.text(`${issues.length}`, circle1X, circleY, {
      align: 'center',
      baseline: 'middle',
    });

    doc.setFontSize(10);
    doc.setTextColor(21, 101, 192);
    doc.setFont('NotoSans_Condensed-Regular');
    doc.text(translatedTotalErrors, circle1X, circleY + circleRadius + 9, {
      align: 'center',
    });

    doc.setDrawColor(33, 150, 243);
    doc.setLineWidth(1.5);
    doc.setFillColor(33, 150, 243);
    doc.circle(circle2X, circleY, circleRadius, 'FD');
    doc.setFont('NotoSans_Condensed-Regular');
    doc.setFontSize(19);
    doc.setTextColor(255, 255, 255);
    const scoreText = `${Math.round(enhancedScore)}%`;
    const scoreFontSize = 19;
    doc.setFontSize(scoreFontSize);
    const textHeight = scoreFontSize * 0.35;
    doc.text(scoreText, circle2X, circleY, {
      align: 'center',
      baseline: 'middle',
    });

    doc.setFontSize(10);
    doc.setTextColor(21, 101, 192);
    doc.setFont('NotoSans_Condensed-Regular');
    doc.text(translatedScore, circle2X, circleY + circleRadius + 9, {
      align: 'center',
    });
    // --- END CIRCLES ---

    // SEVERITY SUMMARY BOXES

    const yStart = circleY + circleRadius + 15;
    const total = issues.length;
    const counts = {
      critical: issues.filter((i) => i.impact === 'critical').length,
      serious: issues.filter((i) => i.impact === 'serious').length,
      moderate: issues.filter((i) => i.impact === 'moderate').length,
    };

    const summaryBoxes = [
      {
        label: translatedSevere,
        count: counts.critical + counts.serious,
        color: [255, 204, 204],
      },
      {
        label: translatedModerate,
        count: counts.moderate,
        color: [187, 222, 251],
      },
      {
        label: translatedMild,
        count: total - (counts.critical + counts.serious + counts.moderate),
        color: [225, 245, 254],
      },
    ];

    let x = 18;
    for (const box of summaryBoxes) {
      // Add shadow to summary boxes
      doc.setFillColor(245, 245, 245); // Very light gray for shadow
      doc.roundedRect(x + 1, yStart + 1, 57, 22, 4, 4, 'F');

      doc.setFillColor(box.color[0], box.color[1], box.color[2]);
      doc.setDrawColor(220, 220, 220);
      doc.setLineWidth(0.3);
      doc.roundedRect(x, yStart, 57, 22, 4, 4, 'FD');
      doc.setTextColor(0, 0, 0);
      doc.setFontSize(13);
      doc.setFont('NotoSans_Condensed-Regular');
      doc.text(`${box.count}`, x + 5, yStart + 9);
      doc.setFontSize(11);
      doc.text(box.label, x + 5, yStart + 18);
      x += 62;
    }

    // Function to load SVG icons from the report icons folder
    const loadSVGIcon = async (category: string): Promise<string | null> => {
      try {
        let iconPath = '';
        const normalizedCategory = category.toLowerCase();

        // Map accessibility categories to appropriate icons
        if (
          normalizedCategory.includes('content') ||
          normalizedCategory.includes('text')
        ) {
          iconPath = '/images/report_icons/content.svg';
        } else if (
          normalizedCategory.includes('navigation') ||
          normalizedCategory.includes('navigate') ||
          normalizedCategory.includes('menu')
        ) {
          iconPath = '/images/report_icons/navigation.svg';
        } else if (
          normalizedCategory.includes('form') ||
          normalizedCategory.includes('input') ||
          normalizedCategory.includes('button')
        ) {
          iconPath = '/images/report_icons/forms.svg';
        } else if (
          normalizedCategory.includes('cognitive') ||
          normalizedCategory.includes('brain') ||
          normalizedCategory.includes('mental')
        ) {
          iconPath = '/images/report_icons/cognitive.svg';
        } else if (
          normalizedCategory.includes('visual') ||
          normalizedCategory.includes('blind') ||
          normalizedCategory.includes('vision') ||
          normalizedCategory.includes('low-vision')
        ) {
          iconPath = '/images/report_icons/low-vision.svg';
        } else if (
          normalizedCategory.includes('mobility') ||
          normalizedCategory.includes('motor') ||
          normalizedCategory.includes('movement')
        ) {
          iconPath = '/images/report_icons/Mobility.svg';
        } else if (
          normalizedCategory.includes('other') ||
          normalizedCategory === 'others'
        ) {
          iconPath = '/images/report_icons/others.svg';
        } else {
          // Default fallback for unmapped categories
          iconPath = '/images/report_icons/others.svg';
        }

        const response = await fetch(iconPath);
        if (response.ok) {
          const svgText = await response.text();

          // Convert SVG to high-resolution PNG using canvas
          return new Promise((resolve) => {
            const canvas = document.createElement('canvas');
            const ctx = canvas.getContext('2d');
            const img = new Image();

            // Use high resolution for crisp icons (256x256)
            const size = 256;
            canvas.width = size;
            canvas.height = size;

            img.onload = () => {
              if (ctx) {
                // Enable smooth scaling for better quality
                ctx.imageSmoothingEnabled = true;
                ctx.imageSmoothingQuality = 'high';

                // Clear canvas and draw the SVG at high resolution
                ctx.clearRect(0, 0, canvas.width, canvas.height);
                ctx.drawImage(img, 0, 0, canvas.width, canvas.height);

                // Convert to high-quality PNG data URL
                const pngDataUrl = canvas.toDataURL('image/png', 1.0);
                resolve(pngDataUrl);
              } else {
                resolve(null);
              }
            };

            img.onerror = () => {
              resolve(null);
            };

            // Create data URL from SVG
            const svgDataUrl = `data:image/svg+xml;base64,${btoa(svgText)}`;
            img.src = svgDataUrl;
          });
        }
      } catch (error) {
        console.warn('Failed to load SVG icon for category:', category, error);
      }
      return null;
    };

    // Function to draw category icons
    const drawCategoryIcon = (
      doc: any,
      category: string,
      x: number,
      y: number,
      size: number,
    ) => {
      const iconColor = [21, 101, 192]; // Blue color for icons
      const normalizedCategory = category.toLowerCase();

      // Enhanced category matching with multiple keyword support
      if (
        normalizedCategory.includes('content') ||
        normalizedCategory.includes('text')
      ) {
        // Draw content icon (document with text)
        doc.setFillColor(...iconColor);
        doc.setDrawColor(...iconColor);
        doc.setLineWidth(0.3);

        // Document outline
        doc.rect(x, y, size * 0.8, size * 1.1, 'S');
        // Document fold
        doc.line(x + size * 0.6, y, x + size * 0.6, y + size * 0.2);
        doc.line(
          x + size * 0.6,
          y + size * 0.2,
          x + size * 0.8,
          y + size * 0.2,
        );
        // Text lines
        doc.setLineWidth(0.2);
        doc.line(
          x + size * 0.15,
          y + size * 0.35,
          x + size * 0.65,
          y + size * 0.35,
        );
        doc.line(
          x + size * 0.15,
          y + size * 0.5,
          x + size * 0.65,
          y + size * 0.5,
        );
        doc.line(
          x + size * 0.15,
          y + size * 0.65,
          x + size * 0.5,
          y + size * 0.65,
        );
        doc.line(
          x + size * 0.15,
          y + size * 0.8,
          x + size * 0.55,
          y + size * 0.8,
        );
      } else if (
        normalizedCategory.includes('navigation') ||
        normalizedCategory.includes('navigate') ||
        normalizedCategory.includes('menu')
      ) {
        // Draw navigation icon (compass/arrow)
        doc.setFillColor(...iconColor);
        doc.setDrawColor(...iconColor);
        doc.setLineWidth(0.4);

        // Main arrow
        doc.line(
          x + size * 0.2,
          y + size * 0.8,
          x + size * 0.8,
          y + size * 0.2,
        );
        doc.line(
          x + size * 0.8,
          y + size * 0.2,
          x + size * 0.6,
          y + size * 0.4,
        );
        doc.line(
          x + size * 0.8,
          y + size * 0.2,
          x + size * 0.6,
          y + size * 0.2,
        );
        // Small arrow
        doc.line(
          x + size * 0.3,
          y + size * 0.7,
          x + size * 0.7,
          y + size * 0.3,
        );
        doc.line(
          x + size * 0.7,
          y + size * 0.3,
          x + size * 0.55,
          y + size * 0.45,
        );
        doc.line(
          x + size * 0.7,
          y + size * 0.3,
          x + size * 0.55,
          y + size * 0.3,
        );
      } else if (
        normalizedCategory.includes('form') ||
        normalizedCategory.includes('input') ||
        normalizedCategory.includes('button')
      ) {
        // Draw forms icon (form with checkboxes)
        doc.setFillColor(...iconColor);
        doc.setDrawColor(...iconColor);
        doc.setLineWidth(0.3);

        // Form outline
        doc.rect(x, y, size * 0.9, size * 1.1, 'S');
        // Checkbox 1
        doc.rect(x + size * 0.1, y + size * 0.2, size * 0.15, size * 0.15, 'S');
        doc.line(
          x + size * 0.13,
          y + size * 0.28,
          x + size * 0.18,
          y + size * 0.33,
        );
        doc.line(
          x + size * 0.18,
          y + size * 0.33,
          x + size * 0.22,
          y + size * 0.25,
        );
        // Checkbox 2
        doc.rect(
          x + size * 0.1,
          y + size * 0.45,
          size * 0.15,
          size * 0.15,
          'S',
        );
        doc.line(
          x + size * 0.13,
          y + size * 0.53,
          x + size * 0.18,
          y + size * 0.58,
        );
        doc.line(
          x + size * 0.18,
          y + size * 0.58,
          x + size * 0.22,
          y + size * 0.5,
        );
        // Text lines
        doc.setLineWidth(0.2);
        doc.line(
          x + size * 0.3,
          y + size * 0.28,
          x + size * 0.8,
          y + size * 0.28,
        );
        doc.line(
          x + size * 0.3,
          y + size * 0.53,
          x + size * 0.8,
          y + size * 0.53,
        );
        doc.line(
          x + size * 0.3,
          y + size * 0.78,
          x + size * 0.7,
          y + size * 0.78,
        );
      } else if (
        normalizedCategory.includes('cognitive') ||
        normalizedCategory.includes('brain') ||
        normalizedCategory.includes('mental')
      ) {
        // Draw cognitive icon (brain/mind)
        doc.setFillColor(...iconColor);
        doc.setDrawColor(...iconColor);
        doc.setLineWidth(0.3);

        // Brain outline
        doc.circle(x + size * 0.5, y + size * 0.4, size * 0.3, 'S');
        // Brain wrinkles/patterns
        doc.setLineWidth(0.2);
        doc.line(
          x + size * 0.3,
          y + size * 0.35,
          x + size * 0.5,
          y + size * 0.25,
        );
        doc.line(
          x + size * 0.5,
          y + size * 0.45,
          x + size * 0.7,
          y + size * 0.35,
        );
        doc.line(
          x + size * 0.35,
          y + size * 0.5,
          x + size * 0.65,
          y + size * 0.5,
        );
        // Thought bubbles
        doc.circle(x + size * 0.2, y + size * 0.8, size * 0.05, 'F');
        doc.circle(x + size * 0.3, y + size * 0.7, size * 0.03, 'F');
      } else if (
        normalizedCategory.includes('visual') ||
        normalizedCategory.includes('blind') ||
        normalizedCategory.includes('vision') ||
        normalizedCategory.includes('low-vision')
      ) {
        // Draw vision/eye icon
        doc.setFillColor(...iconColor);
        doc.setDrawColor(...iconColor);
        doc.setLineWidth(0.3);

        // Eye outline
        doc.ellipse(
          x + size * 0.5,
          y + size * 0.5,
          size * 0.4,
          size * 0.25,
          'S',
        );
        // Pupil
        doc.circle(x + size * 0.5, y + size * 0.5, size * 0.12, 'F');
        // Highlight
        doc.setFillColor(255, 255, 255);
        doc.circle(x + size * 0.52, y + size * 0.45, size * 0.04, 'F');
        doc.setFillColor(...iconColor);
      } else if (
        normalizedCategory.includes('mobility') ||
        normalizedCategory.includes('motor') ||
        normalizedCategory.includes('movement')
      ) {
        // Draw mobility/movement icon (hand/gesture)
        doc.setFillColor(...iconColor);
        doc.setDrawColor(...iconColor);
        doc.setLineWidth(0.3);

        // Hand/cursor icon
        doc.circle(x + size * 0.3, y + size * 0.3, size * 0.15, 'S');
        doc.line(
          x + size * 0.3,
          y + size * 0.45,
          x + size * 0.3,
          y + size * 0.8,
        );
        doc.line(
          x + size * 0.15,
          y + size * 0.6,
          x + size * 0.45,
          y + size * 0.6,
        );
        // Arrows indicating movement
        doc.setLineWidth(0.2);
        doc.line(
          x + size * 0.6,
          y + size * 0.3,
          x + size * 0.8,
          y + size * 0.3,
        );
        doc.line(
          x + size * 0.75,
          y + size * 0.25,
          x + size * 0.8,
          y + size * 0.3,
        );
        doc.line(
          x + size * 0.75,
          y + size * 0.35,
          x + size * 0.8,
          y + size * 0.3,
        );
      } else if (
        normalizedCategory.includes('other') ||
        normalizedCategory === 'others'
      ) {
        // Draw other icon (gear/settings)
        doc.setFillColor(...iconColor);
        doc.setDrawColor(...iconColor);
        doc.setLineWidth(0.3);

        // Gear teeth
        for (let i = 0; i < 8; i++) {
          const angle = (i * Math.PI) / 4;
          const x1 = x + size * 0.5 + Math.cos(angle) * size * 0.4;
          const y1 = y + size * 0.5 + Math.sin(angle) * size * 0.4;
          const x2 = x + size * 0.5 + Math.cos(angle) * size * 0.25;
          const y2 = y + size * 0.5 + Math.sin(angle) * size * 0.25;
          doc.line(x1, y1, x2, y2);
        }
        // Center circle
        doc.circle(x + size * 0.5, y + size * 0.5, size * 0.15, 'S');
      } else {
        // Draw a generic icon (circle with dots)
        doc.setFillColor(...iconColor);
        doc.setDrawColor(...iconColor);
        doc.setLineWidth(0.3);

        // Main circle
        doc.circle(x + size * 0.5, y + size * 0.5, size * 0.3, 'S');
        // Dots
        doc.circle(x + size * 0.3, y + size * 0.3, size * 0.08, 'F');
        doc.circle(x + size * 0.7, y + size * 0.3, size * 0.08, 'F');
        doc.circle(x + size * 0.5, y + size * 0.7, size * 0.08, 'F');
      }
    };

    // Issues by Category Analysis - Card Layout with Progress Bars
    const categoryGroups = new Map<string, number>();

    // First, collect all raw functionality and structure data like the original
    const rawCategories = new Map<string, number>();

    issues.forEach((issue) => {
      // Function grouping (like original)
      const functionName = issue.functionality || 'Unknown';
      rawCategories.set(
        functionName,
        (rawCategories.get(functionName) || 0) + 1,
      );

      // Structure grouping (like original)
      const selector = issue.selectors?.[0]?.toLowerCase() || '';
      let structure = 'Other';

      if (
        selector.includes('p') ||
        selector.includes('h') ||
        selector.includes('img') ||
        selector.includes('span')
      ) {
        structure = 'Content';
      } else if (
        selector.includes('a') ||
        selector.includes('nav') ||
        selector.includes('button')
      ) {
        structure = 'Navigation';
      } else if (
        selector.includes('form') ||
        selector.includes('input') ||
        selector.includes('select') ||
        selector.includes('textarea')
      ) {
        structure = 'Forms';
      }

      rawCategories.set(structure, (rawCategories.get(structure) || 0) + 1);
    });

    // Now map the raw categories to our 6 predefined categories
    rawCategories.forEach((count, rawCategory) => {
      const lowerCategory = rawCategory.toLowerCase();
      let mappedCategory = 'Other';

      // Map based on category name
      if (lowerCategory.includes('content') || rawCategory === 'Content') {
        mappedCategory = 'Content';
      } else if (
        lowerCategory.includes('navigation') ||
        rawCategory === 'Navigation' ||
        rawCategory === 'Forms'
      ) {
        mappedCategory = 'Navigation';
      } else if (
        lowerCategory.includes('cognitive') ||
        lowerCategory.includes('brain') ||
        lowerCategory.includes('mental')
      ) {
        mappedCategory = 'Cognitive';
      } else if (
        lowerCategory.includes('vision') ||
        lowerCategory.includes('visual') ||
        lowerCategory.includes('contrast') ||
        lowerCategory.includes('color')
      ) {
        mappedCategory = 'Low Vision';
      } else if (
        lowerCategory.includes('mobility') ||
        lowerCategory.includes('motor') ||
        lowerCategory.includes('keyboard')
      ) {
        mappedCategory = 'Mobility';
      }

      // Add to final category groups
      categoryGroups.set(
        mappedCategory,
        (categoryGroups.get(mappedCategory) || 0) + count,
      );
    });

    // Create category data sorted by count
    const categoryData = Array.from(categoryGroups.entries()).sort((a, b) => {
      // If one is "Other", it should come last
      if (a[0] === 'Other' && b[0] !== 'Other') return 1;
      if (b[0] === 'Other' && a[0] !== 'Other') return -1;
      // Otherwise sort by count in descending order
      return b[1] - a[1];
    });

    let nextY = yStart + 30; // Start right after summary boxes

    if (categoryData.length > 0) {
      // Section header
      doc.setDrawColor(21, 101, 192);
      doc.setLineWidth(0.5);
      doc.line(30, nextY, 180, nextY);

      doc.setFontSize(14);
      doc.setTextColor(21, 101, 192);
      doc.setFont('NotoSans_Condensed-Regular');
      doc.text(translatedIssuesDetectedByCategory, 105, nextY + 8, {
        align: 'center',
      });
      let currentY = nextY + 18;

      // Define category colors to match the display image
      const categoryColors = new Map<string, [number, number, number]>([
        ['Content', [33, 150, 243]], // Blue 500
        ['Cognitive', [25, 118, 210]], // Blue 700
        ['Low Vision', [30, 136, 229]], // Blue 600 (darker, not too light)
        ['Navigation', [21, 101, 192]], // Blue 800
        ['Mobility', [66, 165, 245]], // Blue 400 (mid blue, not too light)
        ['Other', [120, 144, 156]], // Blue Grey 700 (neutral, not light blue)
        ['Forms', [2, 119, 189]], // Blue 700 (darker)
      ]);

      // Card layout - 3 columns, 2 rows to match the image exactly
      const itemsPerRow = 3;
      const cardWidth = 58; // Increased width
      const cardHeight = 40; // Increased height
      const cardSpacing = 3; // Reduced spacing
      const startX = 12; // Adjusted start position
      const totalIssues = issues.length;

      // Ensure we have exactly these 6 categories in the right order
      const predefinedCategories = [
        'Content',
        'Cognitive',
        'Low Vision',
        'Navigation',
        'Mobility',
        'Other',
      ];
      const orderedCategoryData: [string, number][] = [];

      // Add categories in the predefined order if they exist
      predefinedCategories.forEach((category) => {
        const found = categoryData.find(([cat]) => cat === category);
        if (found) {
          orderedCategoryData.push(found);
        } else {
          // Add with 0 count if category doesn't exist
          orderedCategoryData.push([category, 0]);
        }
      });

      // Load all SVG icons first
      const iconPromises = orderedCategoryData.map(async ([category]) => {
        return { category, svgIcon: await loadSVGIcon(category) };
      });

      const iconResults = await Promise.all(iconPromises);
      const iconMap = new Map(
        iconResults.map((result) => [result.category, result.svgIcon]),
      );

      orderedCategoryData.forEach(([category, count], index) => {
        const column = index % itemsPerRow;
        const row = Math.floor(index / itemsPerRow);
        const x = startX + column * (cardWidth + cardSpacing);
        const y = currentY + row * (cardHeight + 6);

        // Calculate percentage
        const percentage = totalIssues > 0 ? (count / totalIssues) * 100 : 0;
        const categoryColor = categoryColors.get(category) || [107, 114, 128];

        // Card background - clean white with subtle shadow
        doc.setFillColor(250, 250, 250); // Very light shadow
        doc.roundedRect(x + 0.5, y + 0.5, cardWidth, cardHeight, 2, 2, 'F');

        doc.setFillColor(255, 255, 255); // Clean white background
        doc.setDrawColor(230, 230, 230); // Light border
        doc.setLineWidth(0.3);
        doc.roundedRect(x, y, cardWidth, cardHeight, 2, 2, 'FD');

        // Category icon in colored rounded square - top left
        const iconSize = 10;
        const iconX = x + 4;
        const iconY = y + 4;

        // Colored rounded square background for icon
        doc.setFillColor(...categoryColor);
        doc.roundedRect(iconX, iconY, iconSize, iconSize, 2, 2, 'F');

        // Add white icon
        const svgIcon = iconMap.get(category);
        if (svgIcon) {
          // Add the SVG icon in white (smaller)
          const svgSize = iconSize - 4; // Make SVG smaller
          const svgOffset = (iconSize - svgSize) / 2; // Center the smaller SVG
          doc.addImage(
            svgIcon,
            'PNG',
            iconX + svgOffset,
            iconY + svgOffset,
            svgSize,
            svgSize,
          );
        } else {
          // Draw simple white icon shapes
          doc.setFillColor(255, 255, 255);
          doc.setDrawColor(255, 255, 255);
          doc.setLineWidth(0.4);

          if (category === 'Content') {
            // Simple document icon
            doc.rect(iconX + 2.5, iconY + 2, iconSize - 5, iconSize - 4, 'FD');
            doc.setLineWidth(0.2);
            doc.line(iconX + 3.5, iconY + 4, iconX + 6.5, iconY + 4);
            doc.line(iconX + 3.5, iconY + 5.5, iconX + 6.5, iconY + 5.5);
          } else if (category === 'Cognitive') {
            // Simple brain/puzzle piece
            doc.circle(iconX + iconSize / 2, iconY + iconSize / 2, 2.5, 'FD');
          } else if (category === 'Low Vision') {
            // Simple eye icon
            doc.ellipse(
              iconX + iconSize / 2,
              iconY + iconSize / 2,
              3,
              1.5,
              'FD',
            );
            doc.circle(iconX + iconSize / 2, iconY + iconSize / 2, 1, 'F');
          } else if (category === 'Navigation') {
            // Simple arrow
            doc.setLineWidth(0.6);
            doc.line(iconX + 2, iconY + 6, iconX + 6, iconY + 2);
            doc.line(iconX + 6, iconY + 2, iconX + 5, iconY + 3.5);
            doc.line(iconX + 6, iconY + 2, iconX + 4.5, iconY + 3);
          } else if (category === 'Mobility') {
            // Simple person icon
            doc.circle(iconX + iconSize / 2, iconY + 3, 1, 'F');
            doc.rect(iconX + iconSize / 2 - 0.5, iconY + 4.5, 1, 3, 'F');
          } else {
            // Simple gear/other icon
            doc.circle(iconX + iconSize / 2, iconY + iconSize / 2, 2, 'FD');
          }
        }

        // Category name (below icon, clean)
        doc.setFontSize(10);
        doc.setTextColor(0, 0, 0);
        doc.setFont('NotoSans_Condensed-Regular');
        const categoryX = x + 4;
        const categoryY = y + 20;
        doc.text(category, categoryX, categoryY);

        // Get category text width to align count with it
        const categoryWidth = doc.getTextWidth(category);

        // Count number (right-aligned with category name in round rect)
        doc.setFontSize(8);
        doc.setTextColor(255, 255, 255);
        doc.setFont('NotoSans_Condensed-Regular');
        const countText = count.toString();
        const countWidth = doc.getTextWidth(countText);

        // Round rectangle background for count
        const rectPadding = 3;
        const rectWidth = countWidth + rectPadding * 2;
        const rectHeight = 5.5;
        const rectX = x + cardWidth - rectWidth - 4; // Right-aligned with card
        const rectY = categoryY - rectHeight + 1.5;
        doc.setFillColor(80, 80, 80); // Dark gray for better contrast
        doc.roundedRect(rectX, rectY, rectWidth, rectHeight, 2.5, 2.5, 'F');

        // Count text
        doc.text(countText, rectX + rectPadding, categoryY - 0.5);

        // Progress bar at bottom
        const progressBarWidth = cardWidth - 6;
        const progressBarHeight = 3;
        const progressBarX = x + 3;
        const progressBarY = y + cardHeight - 9;

        // Progress bar background
        doc.setFillColor(240, 240, 240);
        doc.roundedRect(
          progressBarX,
          progressBarY,
          progressBarWidth,
          progressBarHeight,
          1.5,
          1.5,
          'F',
        );

        // Progress bar fill
        const fillWidth = (progressBarWidth * percentage) / 100;
        if (fillWidth > 1) {
          doc.setFillColor(...categoryColor);
          doc.roundedRect(
            progressBarX,
            progressBarY,
            fillWidth,
            progressBarHeight,
            1.5,
            1.5,
            'F',
          );
        }

        // Percentage text
        doc.setFontSize(7);
        doc.setTextColor(120, 120, 120);
        doc.setFont('NotoSans_Condensed-Regular');
        doc.text(
          `${percentage.toFixed(1)}% of total issues`,
          x + 3,
          y + cardHeight - 3,
        );
      });

      // Calculate the actual Y position after all cards are drawn
      const totalRows = Math.ceil(orderedCategoryData.length / itemsPerRow);
      nextY = currentY + totalRows * (cardHeight + 6) + 15; // Added more spacing
    }

    let yTable = yStart + 40;

    const pageHeight = doc.internal.pageSize.getHeight();
    const footerHeight = 15;

    // Helper to ensure array
    const toArray = (val: any) => (Array.isArray(val) ? val : val ? [val] : []);

    // Helper: estimate heights to keep Issue + Message + Fix(es) together on one page
    const getColumnWidths = () => [38, 38, 50, 45];
    const sumColumnsWidth = (startIndex: number, span: number) => {
      const widths = getColumnWidths();
      return widths
        .slice(startIndex, startIndex + span)
        .reduce((a, b) => a + b, 0);
    };
    const getLineHeight = (fontSize: number) => {
      const factor =
        typeof (doc as any).getLineHeightFactor === 'function'
          ? (doc as any).getLineHeightFactor()
          : 1.15;
      return Math.max(4, fontSize * factor);
    };
    const estimateCellHeight = (
      text: string,
      availableWidth: number,
      fontSize: number,
      paddingTop: number,
      paddingBottom: number,
    ) => {
      const content = String(text || '');
      const safeWidth = Math.max(5, availableWidth);
      const lines = doc.splitTextToSize(content, safeWidth);
      const lineHeight = getLineHeight(fontSize);
      const textHeight = Math.max(lineHeight, lines.length * lineHeight);
      return textHeight + paddingTop + paddingBottom;
    };
    const estimateIssueFixGroupHeight = (
      issue: any,
      headerLeftText: string,
      headerRightText: string,
      fixesList: string[],
    ) => {
      // Row: Header (two cells, colSpan 2 each)
      const headerLeftWidth = sumColumnsWidth(0, 2) - 16; // padding 8 + 8
      const headerRightWidth = sumColumnsWidth(2, 2) - 16;
      const headerLeftH = estimateCellHeight(
        headerLeftText,
        headerLeftWidth,
        14,
        8,
        8,
      );
      const headerRightH = estimateCellHeight(
        headerRightText,
        headerRightWidth,
        14,
        8,
        8,
      );
      const headerRowH = Math.max(headerLeftH, headerRightH);

      // Row: Issue + Message (two cells)
      const issueLeftText = issue.code ? `${issue.code} (${issue.impact})` : '';
      const issueRightText = issue.message || '';
      const issueLeftWidth = sumColumnsWidth(0, 2) - 20; // padding 10 + 10
      const issueRightWidth = sumColumnsWidth(2, 2) - 20;
      const issueLeftH = Math.max(
        30,
        estimateCellHeight(issueLeftText, issueLeftWidth, 12, 10, 10),
      );
      const issueRightH = Math.max(
        30,
        estimateCellHeight(issueRightText, issueRightWidth, 12, 10, 10),
      );
      const issueRowH = Math.max(issueLeftH, issueRightH);

      // Row: Fix heading (if any)
      let fixesBlockH = 0;
      const filtered = fixesList.filter(Boolean);
      if (filtered.length > 0) {
        const fixHeadingWidth = sumColumnsWidth(0, 4) - 10; // padding 5 + 5
        const fixHeadingH = estimateCellHeight(
          'Fix',
          fixHeadingWidth,
          11,
          5,
          5,
        );
        fixesBlockH += fixHeadingH;
        // Each fix row
        const fixRowWidth = sumColumnsWidth(0, 4) - 16; // padding 8 + 8
        filtered.forEach((fix) => {
          const text = `${fix}`; // number prefix height impact negligible in estimate
          const h = estimateCellHeight(text, fixRowWidth, 11, 10, 10);
          fixesBlockH += Math.max(22, h); // ensure reasonable min
        });
        // Spacer rows between fixes
        fixesBlockH += Math.max(0, filtered.length - 1) * 6;
      }

      return headerRowH + issueRowH + fixesBlockH;
    };

    // Build the rows
    let tableBody: any[] = [];
    const FilteredIssues = await deduplicateIssuesByMessage(issues);

    const translatedIssues = await translateText(
      FilteredIssues,
      currentLanguage,
    );

    // After fetching base64
    for (const issue of translatedIssues) {
      if (issue.screenshotUrl && !issue.screenshotBase64) {
        issue.screenshotBase64 = await fetchImageAsBase64(issue.screenshotUrl);
        // console.log('Fetched base64 for', issue.screenshotUrl, '->', !!issue.screenshotBase64);
      }
    }

    let fitToPage = false;

    for (const [index, issue] of translatedIssues.entries()) {
      // Add page break before each issue (except the first one)
      if (fitToPage) {
        autoTable(doc, {
          startY: yTable,
          margin: { left: 15, right: 15, top: 0, bottom: footerHeight },
          head: [],
          body: tableBody,
          theme: 'plain',
          columnStyles: {
            0: { cellWidth: 38 },
            1: { cellWidth: 38 },
            2: { cellWidth: 50 },
            3: { cellWidth: 45 },
          },
          rowPageBreak: 'auto',
          tableLineColor: [226, 232, 240],
          tableLineWidth: 0.5,
          styles: {
            lineColor: [255, 255, 255],
            lineWidth: 0,
            cellPadding: 8,
          },
          willDrawCell: (data: any) => {
            if (data.cell.raw && (data.cell.raw as any)._isCodeBlock) {
              const pageHeight = doc.internal.pageSize.getHeight();
              const currentY = data.cursor.y;
              const bottomMargin = 25;
              const fullText = (data.cell.raw as any).content || '';
              const indexNumber = (data.cell.raw as any)._indexNumber;
              const indexPrefix = `${indexNumber}`;
              const indexWidth = doc.getTextWidth(indexPrefix) + 16;
              const codeContent = fullText.substring(`${indexNumber}. `.length);
              const availableWidth = data.cell.width - 16 - indexWidth;
              doc.setFont('NotoSans_Condensed-Regular', 'normal');
              doc.setFontSize(10);
              const lines = doc.splitTextToSize(codeContent, availableWidth);
              const lineHeight = 4;
              const topPadding = 8;
              const bottomPadding = 4;
              const textHeight =
                lines.length * lineHeight + topPadding + bottomPadding;
              const estimatedHeight = Math.max(textHeight, 30);
              if (currentY + estimatedHeight > pageHeight - bottomMargin) {
                return false;
              }
            }
            return true;
          },
          didDrawCell: (data: any) => {
            if (data.cell.raw && (data.cell.raw as any)._isCodeBlock) {
              const { x, y, width, height } = data.cell;
              const padding = 2;
              const cornerRadius = 4;
              const indexNumber = (data.cell.raw as any)._indexNumber;
              doc.setFont('NotoSans_Condensed-Regular', 'normal');
              doc.setFontSize(12);
              const indexPrefix = `${indexNumber}`;
              const indexWidth = doc.getTextWidth(indexPrefix) + 8;
              doc.setDrawColor(100, 116, 139);
              doc.setLineWidth(0.5);
              doc.setFillColor(15, 23, 42);
              doc.roundedRect(
                x + padding,
                y + padding,
                width - padding * 2,
                height - padding * 2,
                cornerRadius,
                cornerRadius,
                'FD',
              );
              doc.setFillColor(51, 65, 85);
              doc.roundedRect(
                x + padding,
                y + padding,
                indexWidth,
                height - padding * 2,
                cornerRadius,
                cornerRadius,
                'F',
              );
              doc.setFillColor(51, 65, 85);
              doc.rect(
                x + padding + indexWidth - cornerRadius,
                y + padding,
                cornerRadius,
                height - padding * 2,
                'F',
              );
              doc.setTextColor(255, 255, 255);
              const indexTextX = x + padding + 4;
              const textY = y + padding + 8;
              doc.text(indexPrefix, indexTextX, textY);
              const fullText = (data.cell.raw as any).content;
              const codeContent = fullText.substring(`${indexNumber}. `.length);
              const codeTextX = x + padding + indexWidth + 4;
              const availableWidth = width - padding * 2 - indexWidth - 8;
              const lines = doc.splitTextToSize(codeContent, availableWidth);
              let codeTextY = y + padding + 8;
              lines.forEach((line: string) => {
                doc.text(line, codeTextX, codeTextY);
                codeTextY += 4;
              });
            }
            if (
              data.cell.raw &&
              data.cell.raw.styles &&
              data.cell.raw.styles.fontStyle === 'bold' &&
              data.cell.raw.styles.fontSize === 14
            ) {
              const { x, y, width, height } = data.cell;
              doc.setDrawColor(226, 232, 240);
              doc.setLineWidth(0.5);
              doc.line(x, y + height, x + width, y + height);
            }
            if (
              data.cell.raw &&
              data.cell.raw._isScreenshot &&
              data.cell.raw._screenshotBase64
            ) {
              const { x, y, width, height } = data.cell;
              const imgWidth = data.cell.raw._screenshotWidth || 80;
              const imgHeight = data.cell.raw._screenshotHeight || 80;
              const imgX = x + (width - imgWidth) / 2;
              const imgY = y + (height - imgHeight) / 2;
              data.doc.addImage(
                data.cell.raw._screenshotBase64,
                'PNG',
                imgX,
                imgY,
                imgWidth,
                imgHeight,
              );
            }
          },
        });

        // Start a new page and reset tableBody
        doc.addPage();
        tableBody = [];
        yTable = 10; // Standard top margin for new page
      }

      // Prepare Fix(es) list for height estimation and rows
      const fixes = toArray(issue.recommended_action);
      const filteredFixes = fixes.filter(Boolean);

      // Estimate group height (Issue header + Issue row + Fixes block) to avoid page breaks inside
      const groupHeightEstimate = estimateIssueFixGroupHeight(
        issue,
        translatedIssue,
        translatedIssueMessage,
        filteredFixes as any,
      );

      // Build group table body for this issue (Issue header + Issue row + Fixes)
      const groupBody: any[] = [];
      // Add header row for each issue with beautiful styling
      groupBody.push([
        {
          content: translatedIssue,
          colSpan: 2,
          pageBreak: 'avoid', // Keep issue header with its content
          _isIssueFixGroupStart: true,
          _groupHeight: groupHeightEstimate,
          styles: {
            fillColor: [255, 255, 255], // white background
            textColor: [0, 0, 0], // black text
            fontSize: 14,
            halign: 'center',
            cellPadding: 8,
          },
        },
        {
          content: translatedIssueMessage,
          colSpan: 2,
          pageBreak: 'avoid', // Keep issue header with its content
          styles: {
            fillColor: [255, 255, 255], // matching white background
            textColor: [0, 0, 0], // black text
            fontSize: 14,
            halign: 'center',
            cellPadding: 8,
          },
        },
      ]);

      // Row 1: Issue + Message with elegant code block styling
      groupBody.push([
        {
          content: `${issue.code ? `${issue.code} (${issue.impact})` : ''}`,
          colSpan: 2,
          pageBreak: 'avoid', // Keep with header
          styles: {
            fontSize: 12,
            textColor: [30, 41, 59],
            halign: 'left',
            cellPadding: 10,
            fillColor:
              issue.impact === 'critical'
                ? [255, 204, 204]
                : issue.impact === 'Mild'
                ? [225, 245, 254]
                : issue.impact === 'moderate'
                ? [187, 222, 251]
                : [248, 250, 252],
            font: 'NotoSans_Condensed-Regular',
            minCellHeight: 30,
          },
        },

        {
          content: `${issue.message || ''}`,
          colSpan: 2,
          pageBreak: 'avoid', // Keep with header
          styles: {
            fontSize: 12,
            textColor: [30, 41, 59],
            halign: 'left',
            cellPadding: 10,
            fillColor:
              issue.impact === 'critical'
                ? [255, 204, 204]
                : issue.impact === 'Mild'
                ? [225, 245, 254]
                : issue.impact === 'moderate'
                ? [187, 222, 251]
                : [248, 250, 252],
            font: 'NotoSans_Condensed-Regular',
            minCellHeight: 30,
          },
        },
      ]);

      // Row 3: Fix(es) - display heading first, then each fix in its own white back container with spacing
      if (filteredFixes.length > 0) {
        // Heading row for Fix - ensure it stays with at least first fix
        groupBody.push([
          {
            content: translatedFix,
            colSpan: 4,
            pageBreak: 'avoid', // Keep fix heading with first fix item
            styles: {
              fontSize: 11,
              textColor: [0, 0, 0], // black text
              halign: 'left',
              cellPadding: 5,
              fillColor: [255, 255, 255], // white background
              lineWidth: 0,
              font: 'NotoSans_Condensed-Regular',
            },
          },
        ]);
        // Each fix in its own row/container, with white background and spacing
        filteredFixes.forEach((fix, fixIdx) => {
          groupBody.push([
            {
              content: `${fixIdx + 1}. ${fix}`,
              colSpan: 4,
              pageBreak: fixIdx === 0 ? 'avoid' : 'auto', // First fix must stay with heading
              styles: {
                fontSize: 11,
                textColor: [0, 0, 0], // black text
                halign: 'left',
                cellPadding: { top: 10, right: 8, bottom: 10, left: 8 }, // more vertical space for separation
                fillColor: [255, 255, 255], // white background for back container
                lineWidth: 0,
                font: 'NotoSans_Condensed-Regular',
              },
            },
          ]);
          // Add a spacer row after each fix except the last
          if (fixIdx < filteredFixes.length - 1) {
            groupBody.push([
              {
                content: '',
                colSpan: 4,
                styles: {
                  cellPadding: 0,
                  fillColor: [255, 255, 255],
                  lineWidth: 0,
                  minCellHeight: 6, // vertical space between containers
                },
              },
            ]);
          }
        });
      }

      // Append Context rows to the same group so Fix and Context never split
      const groupContexts = toArray(issue.context).filter(Boolean);
      if (groupContexts.length > 0) {
        groupBody.push([
          {
            content: translatedContext,
            colSpan: 4,
            pageBreak: 'avoid',
            styles: {
              fontSize: 11,
              textColor: [0, 0, 0],
              halign: 'left',
              cellPadding: 5,
              fillColor: [255, 255, 255],
              lineWidth: 0,
            },
          },
        ]);

        groupContexts.forEach((ctx, index) => {
          const combinedContent = `${index + 1}. ${ctx}`;
          groupBody.push([
            {
              content: combinedContent,
              colSpan: 4,
              pageBreak: index === 0 ? 'avoid' : 'auto',
              rowSpan: 1,
              styles: {
                font: 'NotoSans_Condensed-Regular',
                fontSize: 10,
                textColor: [255, 255, 255],
                fillColor: [255, 255, 255],
                halign: 'left',
                valign: 'top',
                cellPadding: 8,
                lineWidth: 0,
                minCellHeight: Math.max(
                  20,
                  Math.ceil(combinedContent.length / 50) * 6,
                ),
                overflow: 'linebreak',
              },
              _isCodeBlock: true,
              _originalContent: combinedContent,
              _indexNumber: index + 1,
            } as any,
          ]);
          if (index < groupContexts.length - 1) {
            groupBody.push([
              {
                content: '',
                colSpan: 4,
                styles: {
                  fillColor: [255, 255, 255],
                  cellPadding: 0,
                  lineWidth: 0,
                  minCellHeight: 8,
                },
              },
            ]);
          }
        });
      }

      // Build options for this group's table
      const groupOptions: any = {
        startY: yTable,
        margin: { left: 15, right: 15, top: 0, bottom: footerHeight },
        head: [],
        body: groupBody,
        theme: 'plain',
        columnStyles: {
          0: { cellWidth: 38 },
          1: { cellWidth: 38 },
          2: { cellWidth: 50 },
          3: { cellWidth: 45 },
        },
        rowPageBreak: 'avoid',
        tableLineColor: [226, 232, 240],
        tableLineWidth: 0.5,
        styles: {
          lineColor: [255, 255, 255],
          lineWidth: 0,
          cellPadding: 8,
        },
        willDrawCell: (data: any) => {
          if (data.cell.raw && (data.cell.raw as any)._isCodeBlock) {
            const pageH = doc.internal.pageSize.getHeight();
            const curY = data.cursor.y;
            const bottom = 25;
            const fullText = (data.cell.raw as any).content || '';
            const indexNumber = (data.cell.raw as any)._indexNumber;
            const indexPrefix = `${indexNumber}`;
            const indexWidth = doc.getTextWidth(indexPrefix) + 16;
            const codeContent = fullText.substring(`${indexNumber}. `.length);
            const availableWidth = data.cell.width - 16 - indexWidth;
            doc.setFont('NotoSans_Condensed-Regular', 'normal');
            doc.setFontSize(10);
            const lines = doc.splitTextToSize(codeContent, availableWidth);
            const lineH = 4;
            const topPad = 8;
            const bottomPad = 4;
            const textH = lines.length * lineH + topPad + bottomPad;
            const estH = Math.max(textH, 30);
            if (curY + estH > pageH - bottom) return false;
          }
          return true;
        },
        didDrawCell: (data: any) => {
          if (data.cell.raw && (data.cell.raw as any)._isCodeBlock) {
            const { x, y, width, height } = data.cell;
            const padding = 2;
            const cornerRadius = 4;
            const indexNumber = (data.cell.raw as any)._indexNumber;
            doc.setFont('NotoSans_Condensed-Regular', 'normal');
            doc.setFontSize(12);
            const indexPrefix = `${indexNumber}`;
            const indexWidth = doc.getTextWidth(indexPrefix) + 8;
            doc.setDrawColor(100, 116, 139);
            doc.setLineWidth(0.5);
            doc.setFillColor(15, 23, 42);
            doc.roundedRect(
              x + padding,
              y + padding,
              width - padding * 2,
              height - padding * 2,
              cornerRadius,
              cornerRadius,
              'FD',
            );
            doc.setFillColor(51, 65, 85);
            doc.roundedRect(
              x + padding,
              y + padding,
              indexWidth,
              height - padding * 2,
              cornerRadius,
              cornerRadius,
              'F',
            );
            doc.setFillColor(51, 65, 85);
            doc.rect(
              x + padding + indexWidth - cornerRadius,
              y + padding,
              cornerRadius,
              height - padding * 2,
              'F',
            );
            doc.setTextColor(255, 255, 255);
            const indexTextX = x + padding + 4;
            const textY = y + padding + 8;
            doc.text(indexPrefix, indexTextX, textY);
            const fullText = (data.cell.raw as any).content;
            const codeContent = fullText.substring(`${indexNumber}. `.length);
            const codeTextX = x + padding + indexWidth + 4;
            const availW = width - padding * 2 - indexWidth - 8;
            const lines = doc.splitTextToSize(codeContent, availW);
            let codeTextY = y + padding + 8;
            lines.forEach((line: string) => {
              doc.text(line, codeTextX, codeTextY);
              codeTextY += 4;
            });
          }
        },
      };

      // Use internal measurement to avoid overestimation before drawing
      try {
        const previewTable: any = __createTable(doc as any, groupOptions);
        const bodyHeight = previewTable.body
          ? previewTable.body.reduce(
              (sum: number, row: any) =>
                sum + row.getMaxCellHeight(previewTable.columns),
              0,
            )
          : 0;
        const availableBottom = pageHeight - footerHeight;
        if (yTable + bodyHeight > availableBottom) {
          doc.addPage();
          yTable = 10;
          groupOptions.startY = yTable;
        }
        const tableToDraw: any = __createTable(doc as any, groupOptions);
        __drawTable(doc as any, tableToDraw);
        if (tableToDraw && tableToDraw.finalY) {
          yTable = tableToDraw.finalY + 2;
        }
      } catch {
        // Fallback to standard draw if internals are unavailable
        autoTable(doc, groupOptions);
        const lastTable: any =
          (doc as any).lastAutoTable ||
          (doc as any).autoTable?.previous ||
          null;
        if (lastTable && lastTable.finalY) {
          yTable = lastTable.finalY + 2;
        }
      }

      // After-group: build additional rows (screenshot + contexts) in a separate table
      const afterBody: any[] = [];
      // If screenshotBase64 is available, add a row with the image
      if (issue.screenshotBase64) {
        // Get actual image dimensions from base64 data
        const dimensions = await getImageDimensions(issue.screenshotBase64);
        let drawWidth = dimensions.width;
        let drawHeight = dimensions.height;

        // Scale down if image is too large for PDF
        const maxWidth = 120;
        const maxHeight = 80;
        const scale = Math.min(maxWidth / drawWidth, maxHeight / drawHeight, 1);

        const screenshotWidth = drawWidth * scale;
        const screenshotHeight = drawHeight * scale;

        // Add a heading row for the screenshot
        afterBody.push([
          {
            content: 'Screenshot',
            colSpan: 4,
            pageBreak: 'avoid', // Keep screenshot with issue
            styles: {
              fontSize: 12,
              textColor: [30, 41, 59],
              halign: 'center',
              cellPadding: 6,
              fillColor: [237, 242, 247],
              minCellHeight: 18,
            },
          } as any,
        ]);

        // Add the screenshot image row
        afterBody.push([
          {
            content: '',
            colSpan: 4,
            pageBreak: 'avoid', // Keep screenshot with its heading
            styles: {
              halign: 'center',
              valign: 'middle',
              cellPadding: 8,
              fillColor: [248, 250, 252],
              minCellHeight: screenshotHeight + 20, // Add padding around image
            },
            _isScreenshot: true,
            _screenshotBase64: issue.screenshotBase64,
            _screenshotWidth: screenshotWidth,
            _screenshotHeight: screenshotHeight,
            _screenshotUrl: issue.screenshotUrl, // Add the screenshot URL for linking
          } as any,
        ]);
      }

      // Contexts block already appended to groupBody above; skip rebuilding here
      const contextsAfter: any[] = [];

      if (false && contextsAfter.length > 0) {
        // Heading: "Context:" - ensure it stays with at least first context
        afterBody.push([
          {
            content: translatedContext,
            colSpan: 4,
            pageBreak: 'avoid', // Keep context heading with first context item
            styles: {
              fontSize: 11,
              textColor: [0, 0, 0],
              halign: 'left',
              cellPadding: 5,
              fillColor: [255, 255, 255],
              lineWidth: 0,
            },
          },
        ]);

        contextsAfter.forEach((ctx, index) => {
          // Combined code block with index number
          const combinedContent = `${index + 1}. ${ctx}`;

          afterBody.push([
            {
              content: combinedContent,
              colSpan: 4,
              pageBreak: index === 0 ? 'avoid' : 'auto', // First context must stay with heading
              rowSpan: 1,
              styles: {
                font: 'NotoSans_Condensed-Regular',
                fontSize: 10,
                textColor: [255, 255, 255], // This will be overridden by didDrawCell
                fillColor: [255, 255, 255], // White background for the cell
                halign: 'left',
                valign: 'top',
                cellPadding: 8,
                lineWidth: 0,
                minCellHeight: Math.max(
                  20,
                  Math.ceil(combinedContent.length / 50) * 6,
                ), // Dynamic height based on content
                overflow: 'linebreak',
              },

              _isCodeBlock: true,
              _originalContent: combinedContent, // Store original content for height calculation
              _indexNumber: index + 1, // Store index for potential special formatting
            } as any,
          ]);

          // Spacer row after each block (except the last)
          if (index < contextsAfter.length - 1) {
            afterBody.push([
              {
                content: '',
                colSpan: 4,
                styles: {
                  fillColor: [255, 255, 255],
                  cellPadding: 0,
                  lineWidth: 0,
                  minCellHeight: 8,
                },
              },
            ]);
          }
        });
      }

      if (afterBody.length > 0) {
        autoTable(doc, {
          startY: yTable,
          margin: { left: 15, right: 15, top: 0, bottom: footerHeight },
          head: [],
          body: afterBody,
          theme: 'plain',
          columnStyles: {
            0: { cellWidth: 38 },
            1: { cellWidth: 38 },
            2: { cellWidth: 50 },
            3: { cellWidth: 45 },
          },
          rowPageBreak: 'avoid',
          tableLineColor: [226, 232, 240],
          tableLineWidth: 0.5,
          styles: {
            lineColor: [255, 255, 255],
            lineWidth: 0,
            cellPadding: 8,
          },
          // Keep code block and screenshot hooks for this table
          willDrawCell: (data: any) => {
            if (data.cell.raw && (data.cell.raw as any)._isCodeBlock) {
              const pageHeight2 = doc.internal.pageSize.getHeight();
              const currentY2 = data.cursor.y;
              const bottomMargin2 = 25;
              const fullText = (data.cell.raw as any).content || '';
              const indexNumber = (data.cell.raw as any)._indexNumber;
              const indexPrefix = `${indexNumber}`;
              const indexWidth = doc.getTextWidth(indexPrefix) + 16;
              const codeContent = fullText.substring(`${indexNumber}. `.length);
              const availableWidth = data.cell.width - 16 - indexWidth;
              doc.setFont('NotoSans_Condensed-Regular', 'normal');
              doc.setFontSize(10);
              const lines = doc.splitTextToSize(codeContent, availableWidth);
              const lineHeight = 4;
              const topPadding = 8;
              const bottomPadding = 4;
              const textHeight =
                lines.length * lineHeight + topPadding + bottomPadding;
              const estimatedHeight = Math.max(textHeight, 30);
              if (currentY2 + estimatedHeight > pageHeight2 - bottomMargin2) {
                return false;
              }
            }
            return true;
          },
          didDrawCell: (data: any) => {
            if (data.cell.raw && (data.cell.raw as any)._isCodeBlock) {
              const { x, y, width, height } = data.cell;
              const padding = 2;
              const cornerRadius = 4;
              const indexNumber = (data.cell.raw as any)._indexNumber;
              doc.setFont('NotoSans_Condensed-Regular', 'normal');
              doc.setFontSize(12);
              const indexPrefix = `${indexNumber}`;
              const indexWidth = doc.getTextWidth(indexPrefix) + 8;
              doc.setDrawColor(100, 116, 139);
              doc.setLineWidth(0.5);
              doc.setFillColor(15, 23, 42);
              doc.roundedRect(
                x + padding,
                y + padding,
                width - padding * 2,
                height - padding * 2,
                cornerRadius,
                cornerRadius,
                'FD',
              );
              doc.setFillColor(51, 65, 85);
              doc.roundedRect(
                x + padding,
                y + padding,
                indexWidth,
                height - padding * 2,
                cornerRadius,
                cornerRadius,
                'F',
              );
              doc.setFillColor(51, 65, 85);
              doc.rect(
                x + padding + indexWidth - cornerRadius,
                y + padding,
                cornerRadius,
                height - padding * 2,
                'F',
              );
              doc.setTextColor(255, 255, 255);
              const indexTextX = x + padding + 4;
              const textY = y + padding + 8;
              doc.text(indexPrefix, indexTextX, textY);
              const fullText = (data.cell.raw as any).content;
              const codeContent = fullText.substring(`${indexNumber}. `.length);
              const codeTextX = x + padding + indexWidth + 4;
              const availableWidth = width - padding * 2 - indexWidth - 8;
              const lines = doc.splitTextToSize(codeContent, availableWidth);
              let codeTextY = y + padding + 8;
              lines.forEach((line: string) => {
                doc.text(line, codeTextX, codeTextY);
                codeTextY += 4;
              });
            }
            if (
              data.cell.raw &&
              data.cell.raw._isScreenshot &&
              data.cell.raw._screenshotBase64
            ) {
              const { x, y, width, height } = data.cell;
              const imgWidth = data.cell.raw._screenshotWidth || 80;
              const imgHeight = data.cell.raw._screenshotHeight || 80;
              const imgX = x + (width - imgWidth) / 2;
              const imgY = y + (height - imgHeight) / 2;
              data.doc.addImage(
                data.cell.raw._screenshotBase64,
                'PNG',
                imgX,
                imgY,
                imgWidth,
                imgHeight,
              );
            }
          },
        });
        const lastTable2: any =
          (doc as any).lastAutoTable ||
          (doc as any).autoTable?.previous ||
          null;
        if (lastTable2 && lastTable2.finalY) {
          yTable = lastTable2.finalY + 2;
        }
      }
    }

    // No aggregated table rendering here; each issue is rendered above

    // --- END CUSTOM TABLE LAYOUT ---
    if (accessibilityStatementLinkUrl) {
      const totalPages = (doc as any).internal.getNumberOfPages();
      const footerY = doc.internal.pageSize.getHeight() - 10;
      for (let i = 1; i <= totalPages; i++) {
        doc.setPage(i);
        doc.setFontSize(9);
        doc.setFont('helvetica', 'italic');
        doc.setTextColor(33, 150, 243); // normal blue
        doc.text('Accessibility Statement', 15, footerY);
        doc.link(
          15,
          footerY - 3,
          doc.getTextWidth('Accessibility Statement'),
          4,
          {
            url: accessibilityStatementLinkUrl,
            target: '_blank',
          },
        );
      }
    }

    return doc.output('blob');
  };

  // Extract issues from report structure
  function extractIssuesFromReport(report: any) {
    const issues: any[] = [];

    // Check if we have the new data structure with top-level ByFunctions
    if (report?.ByFunctions && Array.isArray(report.ByFunctions)) {
      report.ByFunctions.forEach(
        (funcGroup: { FunctionalityName: any; Errors: any[] }) => {
          if (funcGroup.FunctionalityName && Array.isArray(funcGroup.Errors)) {
            funcGroup.Errors.forEach((error) => {
              const impact = mapIssueToImpact(error.message, error.code);

              issues.push({
                ...error,
                impact,
                source:
                  error.__typename === 'htmlCsOutput' ? 'HTML_CS' : 'AXE Core',
                functionality: funcGroup.FunctionalityName,
              });
            });
          }
        },
      );
    }

    // Try the axe structure
    if (report?.axe?.ByFunction && Array.isArray(report.axe.ByFunction)) {
      report.axe.ByFunction.forEach(
        (funcGroup: { FunctionalityName: any; Errors: any[] }) => {
          if (funcGroup.FunctionalityName && Array.isArray(funcGroup.Errors)) {
            funcGroup.Errors.forEach((error) => {
              const impact = mapIssueToImpact(error.message, error.code);

              issues.push({
                ...error,
                impact,
                source: 'AXE Core',
                functionality: funcGroup.FunctionalityName,
              });
            });
          }
        },
      );
    }

    // Try the htmlcs structure
    if (report?.htmlcs?.ByFunction && Array.isArray(report.htmlcs.ByFunction)) {
      report.htmlcs.ByFunction.forEach(
        (funcGroup: { FunctionalityName: any; Errors: any[] }) => {
          if (funcGroup.FunctionalityName && Array.isArray(funcGroup.Errors)) {
            funcGroup.Errors.forEach((error) => {
              const impact = mapIssueToImpact(error.message, error.code);

              issues.push({
                ...error,
                impact,
                source: 'HTML_CS',
                functionality: funcGroup.FunctionalityName,
              });
            });
          }
        },
      );
    }

    return issues;
  }

  function mapIssueToImpact(message: string, code: any) {
    if (!message && !code) return 'moderate';

    const lowerMsg = (message || '').toLowerCase();
    const lowerCode = (code || '').toLowerCase();

    // Critical issues
    if (
      lowerMsg.includes('color contrast') ||
      lowerMsg.includes('minimum contrast') ||
      lowerCode.includes('1.4.3') ||
      (lowerMsg.includes('aria hidden') && lowerMsg.includes('focusable')) ||
      lowerMsg.includes('links must be distinguishable')
    ) {
      return 'critical';
    }

    // Serious issues
    if (
      lowerMsg.includes('aria attributes') ||
      lowerMsg.includes('permitted aria') ||
      lowerMsg.includes('labels or instructions') ||
      lowerMsg.includes('error identification')
    ) {
      return 'serious';
    }

    return 'moderate';
  }

  const [downloadingRow, setDownloadingRow] = useState<string | null>(null);
  const [openDropdown, setOpenDropdown] = useState<string | null>(null);

  // Close dropdown when clicking outside
  useEffect(() => {
    const handleClickOutside = (event: MouseEvent) => {
      const target = event.target as HTMLElement;
      if (openDropdown && !target.closest('[data-dropdown]')) {
        setOpenDropdown(null);
      }
    };

    if (openDropdown) {
      document.addEventListener('mousedown', handleClickOutside);
      return () =>
        document.removeEventListener('mousedown', handleClickOutside);
    }

    return () => {}; // Return empty cleanup function when no dropdown is open
  }, [openDropdown]);

  const generateShortPDF = async (
    reportData: {
      score: number;
      widgetInfo: { result: string };
      scriptCheckResult?: string;
      url: string;
    },
    currentLanguage: string,
  ): Promise<Blob> => {
    const { jsPDF } = await import('jspdf');
    const { isCodeCompliant } = await import('@/utils/translator');

    let fontLoaded = true;
    try {
      // @ts-ignore
      window.jsPDF = jsPDF;
      // @ts-ignore
      require('@/assets/fonts/NotoSans-normal.js');
      // @ts-ignore
      delete window.jsPDF;
    } catch (e) {
      console.error('Failed to load custom font for jsPDF:', e);
      fontLoaded = false;
    }

    const autoTable = (await import('jspdf-autotable')).default;
    const doc = new jsPDF();
    if (!fontLoaded) {
      doc.setFont('helvetica', 'normal');
    }
    if (!reportData.url) {
      reportData.url = processedReportKeys?.[0]?.url || '';
    }

    const { logoImage, logoUrl, accessibilityStatementLinkUrl } =
      await getWidgetSettings(reportData.url);
    const WEBABILITY_SCORE_BONUS = 45;
    const MAX_TOTAL_SCORE = 95;
    const issues = extractIssuesFromReport(reportData);

    //console.log("logoUrl",logoImage,logoUrl,accessibilityStatementLinkUrl);
    const baseScore = reportData.score || 0;
    const scriptCheckResult = reportData.scriptCheckResult;
    const hasWebAbility = scriptCheckResult === 'Web Ability';

    const enhancedScore = hasWebAbility
      ? Math.min(baseScore + WEBABILITY_SCORE_BONUS, MAX_TOTAL_SCORE)
      : baseScore;

    let status: string, message: string, statusColor: [number, number, number];
    if (enhancedScore >= 80) {
      status = 'Compliant';
      message = 'Your website is highly accessible. Great job!';
      statusColor = [22, 163, 74]; // green-600
    } else if (enhancedScore >= 50) {
      status = 'Partially Compliant';
      message =
        'Your website is partially accessible. Some improvements are needed.';
      statusColor = [202, 138, 4]; // yellow-600
    } else {
      status = 'Not Compliant';
      message = 'Your website needs significant accessibility improvements.';
      statusColor = [220, 38, 38]; // red-600
    }

    const [
      translatedStatus,
      translatedMessage,
      translatedMild,
      translatedModerate,
      translatedSevere,
      translatedScore,
      translatedIssue,
      translatedIssueMessage,
      translatedContext,
      translatedFix,
      translatedLabel,
      translatedTotalErrors,
      translatedIssuesDetectedByCategory,
      translatedAccessibilityComplianceAchieved,
      translatedWebsiteCompliant,
      translatedComplianceStatus,
      translatedWebAbilityProtecting,
      translatedAutomatedFixesApplied,
      translatedCriticalViolationsDetected,
      translatedLegalActionWarning,
      translatedImmediateRisks,
      translatedPotentialLawsuits,
      translatedCustomerLoss,
      translatedSeoPenalties,
      translatedBrandDamage,
      translatedTimeSensitiveAction,
      translatedWebAbilityAutoFix,
      translatedInstantCompliance,
      translatedProtectBusiness,
      translatedAccessibilityStatement,
      translatedWcagComplianceIssues,
      translatedAutoFixed,
      translatedReadyToUse,
      translatedNeedAction,
      translatedReviewRequired,
      translatedCanBeFixedWithWebability,
      translatedUseWebabilityToFix,
      translatedCriticalComplianceGaps,
    ] = await translateMultipleTexts(
      [
        status,
        message,
        'Mild',
        'Moderate',
        'Severe',
        'Score',
        'Issue',
        'Message',
        'Context',
        'Fix',
        'Scan results for ',
        'Total Errors',
        'Issues detected by category',
        '✓ ACCESSIBILITY COMPLIANCE ACHIEVED',
        'Your website is now compliant with accessibility standards',
        'COMPLIANCE STATUS:',
        '✓ WebAbility widget is actively protecting your site',
        '✓ Automated accessibility fixes are applied',
        ' CRITICAL ACCESSIBILITY VIOLATIONS DETECTED',
        'Your website may face legal action and lose customers',
        'IMMEDIATE RISKS TO YOUR BUSINESS:',
        '• Potential lawsuits under ADA compliance regulations',
        '• Loss of 15% of potential customers (disabled users)',
        '• Google SEO penalties reducing search rankings',
        '• Damage to brand reputation and customer trust',
        'TIME-SENSITIVE ACTION REQUIRED:',
        '✓ WebAbility can fix most issues automatically',
        '✓ Instant compliance improvement',
        '✓ Protect your business from legal risks TODAY',
        'Accessibility Statement',
        'WCAG 2.1 AA Compliance Issues for',
        'Auto-Fixed',
        ' Ready to use',
        'Need Action',
        '⚠ Review required',
        'Fix with AI',
        'use webability to fix',
        'Critical compliance gaps exposing your business to legal action',
      ],
      currentLanguage,
    );

    status = translatedStatus;
    doc.setFillColor(21, 101, 192); // dark blue background
    doc.rect(0, 0, doc.internal.pageSize.getWidth(), 80, 'F');

    let logoBottomY = 0;

    if (logoImage) {
      const img = new Image();
      let imageLoadError = false;
      img.src = logoImage;

      try {
        await new Promise<void>((resolve, reject) => {
          let settled = false;
          const TIMEOUT_MS = 5000; // 5 seconds

          const cleanup = () => {
            img.onload = null;
            img.onerror = null;
          };

          const timeoutId = setTimeout(() => {
            if (!settled) {
              settled = true;
              cleanup();
              imageLoadError = true;
              reject(new Error('Logo image load timed out'));
            }
          }, TIMEOUT_MS);

          img.onload = () => {
            if (settled) return;
            settled = true;
            clearTimeout(timeoutId);
            cleanup();
            resolve();
          };
          img.onerror = () => {
            if (settled) return;
            settled = true;
            clearTimeout(timeoutId);
            cleanup();
            imageLoadError = true;
            reject(new Error('Logo image failed to load'));
          };
        });
      } catch (err) {
        // Log the error for debugging, but continue PDF generation
        // eslint-disable-next-line no-console
        console.warn('Logo image could not be loaded for PDF:', err);
        logoBottomY = 0;
        imageLoadError = true;
      }

      if (!imageLoadError) {
        // Make the logo and container bigger
        const maxWidth = 48,
          maxHeight = 36; // increased size for a bigger logo
        let drawWidth = img.width,
          drawHeight = img.height;
        const scale = Math.min(maxWidth / drawWidth, maxHeight / drawHeight);
        drawWidth *= scale;
        drawHeight *= scale;

        // Logo position
        const logoX = 0;
        const logoY = 3;

        const padding = 14;
        const containerX = logoX - padding;
        // Keep the container as before, do not move it up
        const containerYOffset = 10;
        const containerY = logoY - padding - containerYOffset;
        const containerW = drawWidth + 2 * padding - 10;
        const containerH = drawHeight + 2 * padding;
        doc.setFillColor(255, 255, 255); // white
        doc.roundedRect(
          containerX,
          containerY,
          containerW,
          containerH,
          4,
          4,
          'F',
        );

        doc.addImage(img, 'PNG', logoX, logoY, drawWidth, drawHeight);

        if (logoUrl) {
          doc.link(logoX, logoY, drawWidth, drawHeight, {
            url: logoUrl,
            target: '_blank',
          });
        }

        logoBottomY = Math.max(logoY + drawHeight, containerY + containerH);
      }
    }

    const containerWidth = 170;
    const containerHeight = 60;
    const containerX = 105 - containerWidth / 2;
    const containerY = (logoBottomY || 0) + 10; // 10 units gap after logo

    doc.setFillColor(255, 255, 255);
    doc.setDrawColor(220, 220, 220);
    doc.setLineWidth(0.2);
    doc.roundedRect(
      containerX,
      containerY,
      containerWidth,
      containerHeight,
      4,
      4,
      'FD',
    );

    // Now draw the text inside the container, moved down accordingly
    let textY = containerY + 13;

    doc.setFontSize(15);
    doc.setTextColor(0, 0, 0);
    // Compose the full string and measure widths
    let label = 'Scan results for ';
    label = translatedLabel;

    const url = `${reportData.url}`;
    const labelWidth = doc.getTextWidth(label);
    const urlWidth = doc.getTextWidth(url);
    const totalWidth = labelWidth + urlWidth;
    // Calculate starting X so the whole line is centered
    const startX = 105 - totalWidth / 2;

    doc.setFont('NotoSans_Condensed-Regular');
    doc.setTextColor(51, 65, 85); // slate-800 for message
    doc.text(label, startX, textY, { align: 'left' });
    // Draw the URL in bold, immediately after the label, no overlap

    doc.text(url, startX + labelWidth, textY, { align: 'left' });
    doc.setFont('NotoSans_Condensed-Regular');

    textY += 12;
    doc.setFontSize(20);
    doc.setTextColor(...statusColor);
    doc.setFont('NotoSans_Condensed-Regular');
    doc.text(status, 105, textY, { align: 'center' });

    message = translatedMessage;
    textY += 9;
    doc.setFontSize(12);
    doc.setTextColor(51, 65, 85);
    doc.setFont('NotoSans_Condensed-Regular');
    doc.text(message, 105, textY, { align: 'center' });

    textY += 9;
    doc.setFontSize(10);
    doc.setTextColor(51, 65, 85); // slate-800 for message
    doc.text(`${new Date().toDateString()}`, 105, textY, { align: 'center' });

    // --- END REPLACEMENT BLOCK ---

    // --- ADD CIRCLES FOR TOTAL ERRORS AND PERCENTAGE ---
    const circleY = containerY + containerHeight + 17;
    const circleRadius = 15;
    const centerX = 105;
    const gap = 40;
    const circle1X = centerX - circleRadius - gap / 2;
    const circle2X = centerX + circleRadius + gap / 2;

    // Circle 1: Total Errors (filled dark blue)
    doc.setDrawColor(21, 101, 192);
    doc.setLineWidth(1.5);
    doc.setFillColor(21, 101, 192);
    doc.circle(circle1X, circleY, circleRadius, 'FD');
    doc.setFont('NotoSans_Condensed-Regular');
    doc.setFontSize(19);
    doc.setTextColor(255, 255, 255);

    doc.text(`${issues.length}`, circle1X, circleY, {
      align: 'center',
      baseline: 'middle',
    });

    doc.setFontSize(10);
    doc.setTextColor(21, 101, 192);
    doc.setFont('NotoSans_Condensed-Regular');
    doc.text(translatedTotalErrors, circle1X, circleY + circleRadius + 9, {
      align: 'center',
    });

    doc.setDrawColor(33, 150, 243);
    doc.setLineWidth(1.5);
    doc.setFillColor(33, 150, 243);
    doc.circle(circle2X, circleY, circleRadius, 'FD');
    doc.setFont('NotoSans_Condensed-Regular');
    doc.setFontSize(19);
    doc.setTextColor(255, 255, 255);
    const scoreText = `${Math.round(enhancedScore)}%`;
    const scoreFontSize = 19;
    doc.setFontSize(scoreFontSize);
    const textHeight = scoreFontSize * 0.35;
    doc.text(scoreText, circle2X, circleY, {
      align: 'center',
      baseline: 'middle',
    });

    doc.setFontSize(10);
    doc.setTextColor(21, 101, 192);
    doc.setFont('NotoSans_Condensed-Regular');
    doc.text(translatedScore, circle2X, circleY + circleRadius + 9, {
      align: 'center',
    });
    // --- END CIRCLES ---

    // SEVERITY SUMMARY BOXES

    const yStart = circleY + circleRadius + 15;
    const total = issues.length;
    const counts = {
      critical: issues.filter((i) => i.impact === 'critical').length,
      serious: issues.filter((i) => i.impact === 'serious').length,
      moderate: issues.filter((i) => i.impact === 'moderate').length,
    };

    const summaryBoxes = [
      {
        label: translatedSevere,
        count: counts.critical + counts.serious,
        color: [255, 204, 204],
      },
      {
        label: translatedModerate,
        count: counts.moderate,
        color: [187, 222, 251],
      },
      {
        label: translatedMild,
        count: total - (counts.critical + counts.serious + counts.moderate),
        color: [225, 245, 254],
      },
    ];

    let x = 18;
    for (const box of summaryBoxes) {
      // Add shadow to summary boxes
      doc.setFillColor(245, 245, 245); // Very light gray for shadow
      doc.roundedRect(x + 1, yStart + 1, 57, 22, 4, 4, 'F');

      doc.setFillColor(box.color[0], box.color[1], box.color[2]);
      doc.setDrawColor(220, 220, 220);
      doc.setLineWidth(0.3);
      doc.roundedRect(x, yStart, 57, 22, 4, 4, 'FD');
      doc.setTextColor(0, 0, 0);
      doc.setFontSize(13);
      doc.setFont('NotoSans_Condensed-Regular');
      doc.text(`${box.count}`, x + 5, yStart + 9);
      doc.setFontSize(11);
      doc.text(box.label, x + 5, yStart + 18);
      x += 62;
    }

    // Function to load SVG icons from the report icons folder
    const loadSVGIcon = async (category: string): Promise<string | null> => {
      try {
        let iconPath = '';
        const normalizedCategory = category.toLowerCase();

        // Map accessibility categories to appropriate icons
        if (
          normalizedCategory.includes('content') ||
          normalizedCategory.includes('text')
        ) {
          iconPath = '/images/report_icons/content.svg';
        } else if (
          normalizedCategory.includes('navigation') ||
          normalizedCategory.includes('navigate') ||
          normalizedCategory.includes('menu')
        ) {
          iconPath = '/images/report_icons/navigation.svg';
        } else if (
          normalizedCategory.includes('form') ||
          normalizedCategory.includes('input') ||
          normalizedCategory.includes('button')
        ) {
          iconPath = '/images/report_icons/forms.svg';
        } else if (
          normalizedCategory.includes('cognitive') ||
          normalizedCategory.includes('brain') ||
          normalizedCategory.includes('mental')
        ) {
          iconPath = '/images/report_icons/cognitive.svg';
        } else if (
          normalizedCategory.includes('visual') ||
          normalizedCategory.includes('blind') ||
          normalizedCategory.includes('vision') ||
          normalizedCategory.includes('low-vision')
        ) {
          iconPath = '/images/report_icons/low-vision.svg';
        } else if (
          normalizedCategory.includes('mobility') ||
          normalizedCategory.includes('motor') ||
          normalizedCategory.includes('movement')
        ) {
          iconPath = '/images/report_icons/Mobility.svg';
        } else if (
          normalizedCategory.includes('other') ||
          normalizedCategory === 'others'
        ) {
          iconPath = '/images/report_icons/others.svg';
        } else {
          // Default fallback for unmapped categories
          iconPath = '/images/report_icons/others.svg';
        }

        const response = await fetch(iconPath);
        if (response.ok) {
          const svgText = await response.text();

          // Convert SVG to high-resolution PNG using canvas
          return new Promise((resolve) => {
            const canvas = document.createElement('canvas');
            const ctx = canvas.getContext('2d');
            const img = new Image();

            // Use high resolution for crisp icons (256x256)
            const size = 256;
            canvas.width = size;
            canvas.height = size;

            img.onload = () => {
              if (ctx) {
                // Enable smooth scaling for better quality
                ctx.imageSmoothingEnabled = true;
                ctx.imageSmoothingQuality = 'high';

                // Clear canvas and draw the SVG at high resolution
                ctx.clearRect(0, 0, canvas.width, canvas.height);
                ctx.drawImage(img, 0, 0, canvas.width, canvas.height);

                // Convert to high-quality PNG data URL
                const pngDataUrl = canvas.toDataURL('image/png', 1.0);
                resolve(pngDataUrl);
              } else {
                resolve(null);
              }
            };

            img.onerror = () => {
              resolve(null);
            };

            // Create data URL from SVG
            const svgDataUrl = `data:image/svg+xml;base64,${btoa(svgText)}`;
            img.src = svgDataUrl;
          });
        }
      } catch (error) {
        console.warn('Failed to load SVG icon for category:', category, error);
      }
      return null;
    };

    // Function to draw category icons
    const drawCategoryIcon = (
      doc: any,
      category: string,
      x: number,
      y: number,
      size: number,
    ) => {
      const iconColor = [21, 101, 192]; // Blue color for icons
      const normalizedCategory = category.toLowerCase();

      // Enhanced category matching with multiple keyword support
      if (
        normalizedCategory.includes('content') ||
        normalizedCategory.includes('text')
      ) {
        // Draw content icon (document with text)
        doc.setFillColor(...iconColor);
        doc.setDrawColor(...iconColor);
        doc.setLineWidth(0.3);

        // Document outline
        doc.rect(x, y, size * 0.8, size * 1.1, 'S');
        // Document fold
        doc.line(x + size * 0.6, y, x + size * 0.6, y + size * 0.2);
        doc.line(
          x + size * 0.6,
          y + size * 0.2,
          x + size * 0.8,
          y + size * 0.2,
        );
        // Text lines
        doc.setLineWidth(0.2);
        doc.line(
          x + size * 0.15,
          y + size * 0.35,
          x + size * 0.65,
          y + size * 0.35,
        );
        doc.line(
          x + size * 0.15,
          y + size * 0.5,
          x + size * 0.65,
          y + size * 0.5,
        );
        doc.line(
          x + size * 0.15,
          y + size * 0.65,
          x + size * 0.5,
          y + size * 0.65,
        );
        doc.line(
          x + size * 0.15,
          y + size * 0.8,
          x + size * 0.55,
          y + size * 0.8,
        );
      } else if (
        normalizedCategory.includes('navigation') ||
        normalizedCategory.includes('navigate') ||
        normalizedCategory.includes('menu')
      ) {
        // Draw navigation icon (compass/arrow)
        doc.setFillColor(...iconColor);
        doc.setDrawColor(...iconColor);
        doc.setLineWidth(0.4);

        // Main arrow
        doc.line(
          x + size * 0.2,
          y + size * 0.8,
          x + size * 0.8,
          y + size * 0.2,
        );
        doc.line(
          x + size * 0.8,
          y + size * 0.2,
          x + size * 0.6,
          y + size * 0.4,
        );
        doc.line(
          x + size * 0.8,
          y + size * 0.2,
          x + size * 0.6,
          y + size * 0.2,
        );
        // Small arrow
        doc.line(
          x + size * 0.3,
          y + size * 0.7,
          x + size * 0.7,
          y + size * 0.3,
        );
        doc.line(
          x + size * 0.7,
          y + size * 0.3,
          x + size * 0.55,
          y + size * 0.45,
        );
        doc.line(
          x + size * 0.7,
          y + size * 0.3,
          x + size * 0.55,
          y + size * 0.3,
        );
      } else if (
        normalizedCategory.includes('form') ||
        normalizedCategory.includes('input') ||
        normalizedCategory.includes('button')
      ) {
        // Draw forms icon (form with checkboxes)
        doc.setFillColor(...iconColor);
        doc.setDrawColor(...iconColor);
        doc.setLineWidth(0.3);

        // Form outline
        doc.rect(x, y, size * 0.9, size * 1.1, 'S');
        // Checkbox 1
        doc.rect(x + size * 0.1, y + size * 0.2, size * 0.15, size * 0.15, 'S');
        doc.line(
          x + size * 0.13,
          y + size * 0.28,
          x + size * 0.18,
          y + size * 0.33,
        );
        doc.line(
          x + size * 0.18,
          y + size * 0.33,
          x + size * 0.22,
          y + size * 0.25,
        );
        // Checkbox 2
        doc.rect(
          x + size * 0.1,
          y + size * 0.45,
          size * 0.15,
          size * 0.15,
          'S',
        );
        doc.line(
          x + size * 0.13,
          y + size * 0.53,
          x + size * 0.18,
          y + size * 0.58,
        );
        doc.line(
          x + size * 0.18,
          y + size * 0.58,
          x + size * 0.22,
          y + size * 0.5,
        );
        // Text lines
        doc.setLineWidth(0.2);
        doc.line(
          x + size * 0.3,
          y + size * 0.28,
          x + size * 0.8,
          y + size * 0.28,
        );
        doc.line(
          x + size * 0.3,
          y + size * 0.53,
          x + size * 0.8,
          y + size * 0.53,
        );
        doc.line(
          x + size * 0.3,
          y + size * 0.78,
          x + size * 0.7,
          y + size * 0.78,
        );
      } else if (
        normalizedCategory.includes('cognitive') ||
        normalizedCategory.includes('brain') ||
        normalizedCategory.includes('mental')
      ) {
        // Draw cognitive icon (brain/mind)
        doc.setFillColor(...iconColor);
        doc.setDrawColor(...iconColor);
        doc.setLineWidth(0.3);

        // Brain outline
        doc.circle(x + size * 0.5, y + size * 0.4, size * 0.3, 'S');
        // Brain wrinkles/patterns
        doc.setLineWidth(0.2);
        doc.line(
          x + size * 0.3,
          y + size * 0.35,
          x + size * 0.5,
          y + size * 0.25,
        );
        doc.line(
          x + size * 0.5,
          y + size * 0.45,
          x + size * 0.7,
          y + size * 0.35,
        );
        doc.line(
          x + size * 0.35,
          y + size * 0.5,
          x + size * 0.65,
          y + size * 0.5,
        );
        // Thought bubbles
        doc.circle(x + size * 0.2, y + size * 0.8, size * 0.05, 'F');
        doc.circle(x + size * 0.3, y + size * 0.7, size * 0.03, 'F');
      } else if (
        normalizedCategory.includes('visual') ||
        normalizedCategory.includes('blind') ||
        normalizedCategory.includes('vision') ||
        normalizedCategory.includes('low-vision')
      ) {
        // Draw vision/eye icon
        doc.setFillColor(...iconColor);
        doc.setDrawColor(...iconColor);
        doc.setLineWidth(0.3);

        // Eye outline
        doc.ellipse(
          x + size * 0.5,
          y + size * 0.5,
          size * 0.4,
          size * 0.25,
          'S',
        );
        // Pupil
        doc.circle(x + size * 0.5, y + size * 0.5, size * 0.12, 'F');
        // Highlight
        doc.setFillColor(255, 255, 255);
        doc.circle(x + size * 0.52, y + size * 0.45, size * 0.04, 'F');
        doc.setFillColor(...iconColor);
      } else if (
        normalizedCategory.includes('mobility') ||
        normalizedCategory.includes('motor') ||
        normalizedCategory.includes('movement')
      ) {
        // Draw mobility/movement icon (hand/gesture)
        doc.setFillColor(...iconColor);
        doc.setDrawColor(...iconColor);
        doc.setLineWidth(0.3);

        // Hand/cursor icon
        doc.circle(x + size * 0.3, y + size * 0.3, size * 0.15, 'S');
        doc.line(
          x + size * 0.3,
          y + size * 0.45,
          x + size * 0.3,
          y + size * 0.8,
        );
        doc.line(
          x + size * 0.15,
          y + size * 0.6,
          x + size * 0.45,
          y + size * 0.6,
        );
        // Arrows indicating movement
        doc.setLineWidth(0.2);
        doc.line(
          x + size * 0.6,
          y + size * 0.3,
          x + size * 0.8,
          y + size * 0.3,
        );
        doc.line(
          x + size * 0.75,
          y + size * 0.25,
          x + size * 0.8,
          y + size * 0.3,
        );
        doc.line(
          x + size * 0.75,
          y + size * 0.35,
          x + size * 0.8,
          y + size * 0.3,
        );
      } else if (
        normalizedCategory.includes('other') ||
        normalizedCategory === 'others'
      ) {
        // Draw other icon (gear/settings)
        doc.setFillColor(...iconColor);
        doc.setDrawColor(...iconColor);
        doc.setLineWidth(0.3);

        // Gear teeth
        for (let i = 0; i < 8; i++) {
          const angle = (i * Math.PI) / 4;
          const x1 = x + size * 0.5 + Math.cos(angle) * size * 0.4;
          const y1 = y + size * 0.5 + Math.sin(angle) * size * 0.4;
          const x2 = x + size * 0.5 + Math.cos(angle) * size * 0.25;
          const y2 = y + size * 0.5 + Math.sin(angle) * size * 0.25;
          doc.line(x1, y1, x2, y2);
        }
        // Center circle
        doc.circle(x + size * 0.5, y + size * 0.5, size * 0.15, 'S');
      } else {
        // Draw a generic icon (circle with dots)
        doc.setFillColor(...iconColor);
        doc.setDrawColor(...iconColor);
        doc.setLineWidth(0.3);

        // Main circle
        doc.circle(x + size * 0.5, y + size * 0.5, size * 0.3, 'S');
        // Dots
        doc.circle(x + size * 0.3, y + size * 0.3, size * 0.08, 'F');
        doc.circle(x + size * 0.7, y + size * 0.3, size * 0.08, 'F');
        doc.circle(x + size * 0.5, y + size * 0.7, size * 0.08, 'F');
      }
    };

    // Issues by Category Analysis - Card Layout with Progress Bars
    const categoryGroups = new Map<string, number>();

    // First, collect all raw functionality and structure data like the original
    const rawCategories = new Map<string, number>();

    issues.forEach((issue) => {
      // Function grouping (like original)
      const functionName = issue.functionality || 'Unknown';
      rawCategories.set(
        functionName,
        (rawCategories.get(functionName) || 0) + 1,
      );

      // Structure grouping (like original)
      const selector = issue.selectors?.[0]?.toLowerCase() || '';
      let structure = 'Other';

      if (
        selector.includes('p') ||
        selector.includes('h') ||
        selector.includes('img') ||
        selector.includes('span')
      ) {
        structure = 'Content';
      } else if (
        selector.includes('a') ||
        selector.includes('nav') ||
        selector.includes('button')
      ) {
        structure = 'Navigation';
      } else if (
        selector.includes('form') ||
        selector.includes('input') ||
        selector.includes('select') ||
        selector.includes('textarea')
      ) {
        structure = 'Forms';
      }

      rawCategories.set(structure, (rawCategories.get(structure) || 0) + 1);
    });

    // Now map the raw categories to our 6 predefined categories
    rawCategories.forEach((count, rawCategory) => {
      const lowerCategory = rawCategory.toLowerCase();
      let mappedCategory = 'Other';

      // Map based on category name
      if (lowerCategory.includes('content') || rawCategory === 'Content') {
        mappedCategory = 'Content';
      } else if (
        lowerCategory.includes('navigation') ||
        rawCategory === 'Navigation' ||
        rawCategory === 'Forms'
      ) {
        mappedCategory = 'Navigation';
      } else if (
        lowerCategory.includes('cognitive') ||
        lowerCategory.includes('brain') ||
        lowerCategory.includes('mental')
      ) {
        mappedCategory = 'Cognitive';
      } else if (
        lowerCategory.includes('vision') ||
        lowerCategory.includes('visual') ||
        lowerCategory.includes('contrast') ||
        lowerCategory.includes('color')
      ) {
        mappedCategory = 'Low Vision';
      } else if (
        lowerCategory.includes('mobility') ||
        lowerCategory.includes('motor') ||
        lowerCategory.includes('keyboard')
      ) {
        mappedCategory = 'Mobility';
      }

      // Add to final category groups
      categoryGroups.set(
        mappedCategory,
        (categoryGroups.get(mappedCategory) || 0) + count,
      );
    });

    // Create category data sorted by count
    const categoryData = Array.from(categoryGroups.entries()).sort((a, b) => {
      // If one is "Other", it should come last
      if (a[0] === 'Other' && b[0] !== 'Other') return 1;
      if (b[0] === 'Other' && a[0] !== 'Other') return -1;
      // Otherwise sort by count in descending order
      return b[1] - a[1];
    });

    let nextY = yStart + 30; // Start right after summary boxes

    if (categoryData.length > 0) {
      // Section header
      doc.setDrawColor(21, 101, 192);
      doc.setLineWidth(0.5);
      doc.line(30, nextY, 180, nextY);

      doc.setFontSize(14);
      doc.setTextColor(21, 101, 192);
      doc.setFont('NotoSans_Condensed-Regular');
      doc.text(translatedIssuesDetectedByCategory, 105, nextY + 8, {
        align: 'center',
      });
      let currentY = nextY + 18;

      // Define category colors to match the display image
      const categoryColors = new Map<string, [number, number, number]>([
        ['Content', [147, 51, 234]], // Purple
        ['Cognitive', [34, 197, 94]], // Green
        ['Low Vision', [249, 115, 22]], // Orange
        ['Navigation', [59, 130, 246]], // Blue
        ['Mobility', [239, 68, 68]], // Red
        ['Other', [107, 114, 128]], // Gray
        ['Forms', [168, 85, 247]], // Different purple shade
      ]);

      // Card layout - 3 columns, 2 rows to match the image exactly
      const itemsPerRow = 3;
      const cardWidth = 58; // Increased width
      const cardHeight = 40; // Increased height
      const cardSpacing = 3; // Reduced spacing
      const startX = 12; // Adjusted start position
      const totalIssues = issues.length;

      // Ensure we have exactly these 6 categories in the right order
      const predefinedCategories = [
        'Content',
        'Cognitive',
        'Low Vision',
        'Navigation',
        'Mobility',
        'Other',
      ];
      const orderedCategoryData: [string, number][] = [];

      // Add categories in the predefined order if they exist
      predefinedCategories.forEach((category) => {
        const found = categoryData.find(([cat]) => cat === category);
        if (found) {
          orderedCategoryData.push(found);
        } else {
          // Add with 0 count if category doesn't exist
          orderedCategoryData.push([category, 0]);
        }
      });

      // Load all SVG icons first
      const iconPromises = orderedCategoryData.map(async ([category]) => {
        return { category, svgIcon: await loadSVGIcon(category) };
      });

      const iconResults = await Promise.all(iconPromises);
      const iconMap = new Map(
        iconResults.map((result) => [result.category, result.svgIcon]),
      );

      orderedCategoryData.forEach(([category, count], index) => {
        const column = index % itemsPerRow;
        const row = Math.floor(index / itemsPerRow);
        const x = startX + column * (cardWidth + cardSpacing);
        const y = currentY + row * (cardHeight + 6);

        // Calculate percentage
        const percentage = totalIssues > 0 ? (count / totalIssues) * 100 : 0;
        const categoryColor = categoryColors.get(category) || [107, 114, 128];

        // Card background - clean white with subtle shadow
        doc.setFillColor(250, 250, 250); // Very light shadow
        doc.roundedRect(x + 0.5, y + 0.5, cardWidth, cardHeight, 2, 2, 'F');

        doc.setFillColor(255, 255, 255); // Clean white background
        doc.setDrawColor(230, 230, 230); // Light border
        doc.setLineWidth(0.3);
        doc.roundedRect(x, y, cardWidth, cardHeight, 2, 2, 'FD');

        // Category icon in colored rounded square - top left
        const iconSize = 10;
        const iconX = x + 4;
        const iconY = y + 4;

        // Colored rounded square background for icon
        doc.setFillColor(...categoryColor);
        doc.roundedRect(iconX, iconY, iconSize, iconSize, 2, 2, 'F');

        // Add white icon
        const svgIcon = iconMap.get(category);
        if (svgIcon) {
          // Add the SVG icon in white (smaller)
          const svgSize = iconSize - 4; // Make SVG smaller
          const svgOffset = (iconSize - svgSize) / 2; // Center the smaller SVG
          doc.addImage(
            svgIcon,
            'PNG',
            iconX + svgOffset,
            iconY + svgOffset,
            svgSize,
            svgSize,
          );
        } else {
          // Draw simple white icon shapes
          doc.setFillColor(255, 255, 255);
          doc.setDrawColor(255, 255, 255);
          doc.setLineWidth(0.4);

          if (category === 'Content') {
            // Simple document icon
            doc.rect(iconX + 2.5, iconY + 2, iconSize - 5, iconSize - 4, 'FD');
            doc.setLineWidth(0.2);
            doc.line(iconX + 3.5, iconY + 4, iconX + 6.5, iconY + 4);
            doc.line(iconX + 3.5, iconY + 5.5, iconX + 6.5, iconY + 5.5);
          } else if (category === 'Cognitive') {
            // Simple brain/puzzle piece
            doc.circle(iconX + iconSize / 2, iconY + iconSize / 2, 2.5, 'FD');
          } else if (category === 'Low Vision') {
            // Simple eye icon
            doc.ellipse(
              iconX + iconSize / 2,
              iconY + iconSize / 2,
              3,
              1.5,
              'FD',
            );
            doc.circle(iconX + iconSize / 2, iconY + iconSize / 2, 1, 'F');
          } else if (category === 'Navigation') {
            // Simple arrow
            doc.setLineWidth(0.6);
            doc.line(iconX + 2, iconY + 6, iconX + 6, iconY + 2);
            doc.line(iconX + 6, iconY + 2, iconX + 5, iconY + 3.5);
            doc.line(iconX + 6, iconY + 2, iconX + 4.5, iconY + 3);
          } else if (category === 'Mobility') {
            // Simple person icon
            doc.circle(iconX + iconSize / 2, iconY + 3, 1, 'F');
            doc.rect(iconX + iconSize / 2 - 0.5, iconY + 4.5, 1, 3, 'F');
          } else {
            // Simple gear/other icon
            doc.circle(iconX + iconSize / 2, iconY + iconSize / 2, 2, 'FD');
          }
        }

        // Category name (below icon, clean)
        doc.setFontSize(10);
        doc.setTextColor(0, 0, 0);
        doc.setFont('NotoSans_Condensed-Regular');
        const categoryX = x + 4;
        const categoryY = y + 20;
        doc.text(category, categoryX, categoryY);

        // Get category text width to align count with it
        const categoryWidth = doc.getTextWidth(category);

        // Count number (right-aligned with category name in round rect)
        doc.setFontSize(8);
        doc.setTextColor(255, 255, 255);
        doc.setFont('NotoSans_Condensed-Regular');
        const countText = count.toString();
        const countWidth = doc.getTextWidth(countText);

        // Round rectangle background for count
        const rectPadding = 3;
        const rectWidth = countWidth + rectPadding * 2;
        const rectHeight = 5.5;
        const rectX = x + cardWidth - rectWidth - 4; // Right-aligned with card
        const rectY = categoryY - rectHeight + 1.5;
        doc.setFillColor(80, 80, 80); // Dark gray for better contrast
        doc.roundedRect(rectX, rectY, rectWidth, rectHeight, 2.5, 2.5, 'F');

        // Count text
        doc.text(countText, rectX + rectPadding, categoryY - 0.5);

        // Progress bar at bottom
        const progressBarWidth = cardWidth - 6;
        const progressBarHeight = 3;
        const progressBarX = x + 3;
        const progressBarY = y + cardHeight - 9;

        // Progress bar background
        doc.setFillColor(240, 240, 240);
        doc.roundedRect(
          progressBarX,
          progressBarY,
          progressBarWidth,
          progressBarHeight,
          1.5,
          1.5,
          'F',
        );

        // Progress bar fill
        const fillWidth = (progressBarWidth * percentage) / 100;
        if (fillWidth > 1) {
          doc.setFillColor(...categoryColor);
          doc.roundedRect(
            progressBarX,
            progressBarY,
            fillWidth,
            progressBarHeight,
            1.5,
            1.5,
            'F',
          );
        }

        // Percentage text
        doc.setFontSize(7);
        doc.setTextColor(120, 120, 120);
        doc.setFont('NotoSans_Condensed-Regular');
        doc.text(
          `${percentage.toFixed(1)}% of total issues`,
          x + 3,
          y + cardHeight - 3,
        );
      });

      // Calculate the actual Y position after all cards are drawn
      const totalRows = Math.ceil(orderedCategoryData.length / itemsPerRow);
      nextY = currentY + totalRows * (cardHeight + 6) + 15; // Added more spacing
    }

    // Check if we need a new page for the warning/compliance section
    const pageHeight = doc.internal.pageSize.getHeight();
    const requiredHeight = hasWebAbility ? 70 : 120; // Estimated height needed for warning/compliance section

    if (nextY + requiredHeight > pageHeight - 20) {
      // Add new page if not enough space
      doc.addPage();
      nextY = 20; // Start from top of new page with margin
    }

    // Add status section after category analysis (warning or compliance)
    let warningY = nextY;

    if (hasWebAbility) {
      // Compliance message for sites with WebAbility
      const complianceHeight = 25;
      const complianceWidth = 170;
      const complianceX = 20;

      doc.setFillColor(34, 197, 94); // Green background
      doc.roundedRect(
        complianceX,
        warningY,
        complianceWidth,
        complianceHeight,
        4,
        4,
        'F',
      );

      // Compliance title
      doc.setFontSize(12);
      doc.setTextColor(255, 255, 255);
      doc.setFont('NotoSans_Condensed-Regular');
      doc.text(translatedAccessibilityComplianceAchieved, 105, warningY + 10, {
        align: 'center',
      });

      // Compliance subtitle
      doc.setFontSize(9);
      doc.text(translatedWebsiteCompliant, 105, warningY + 20, {
        align: 'center',
      });

      warningY += complianceHeight + 4;

      // Single compliance status section
      const statusHeight = 35;
      const statusWidth = 170;
      const statusX = 20;

      doc.setFillColor(240, 253, 244); // Light green background
      doc.setDrawColor(34, 197, 94);
      doc.setLineWidth(0.3);
      doc.roundedRect(statusX, warningY, statusWidth, statusHeight, 4, 4, 'FD');

      doc.setFontSize(9);
      doc.setTextColor(34, 197, 94);
      doc.text(translatedComplianceStatus, statusX + 2, warningY + 8);

      doc.setFontSize(7);
      doc.setTextColor(75, 85, 99);
      doc.text(translatedWebAbilityProtecting, statusX + 2, warningY + 18);
      doc.text(translatedAutomatedFixesApplied, statusX + 2, warningY + 26);
    } else {
      // Warning section for non-compliant sites
      const warningHeight = 25;
      const warningWidth = 170;
      const warningX = 20;

      doc.setFillColor(220, 38, 38); // Red background
      doc.roundedRect(
        warningX,
        warningY,
        warningWidth,
        warningHeight,
        4,
        4,
        'F',
      );

      // Warning title
      doc.setFontSize(12);
      doc.setTextColor(255, 255, 255);
      doc.setFont('NotoSans_Condensed-Regular');
      doc.text(translatedCriticalViolationsDetected, 105, warningY + 10, {
        align: 'center',
      });

      // Warning subtitle
      doc.setFontSize(9);
      doc.text(translatedLegalActionWarning, 105, warningY + 20, {
        align: 'center',
      });

      warningY += warningHeight + 4;

      // Two side-by-side consequence sections
      const consequencesHeight = 45;
      const boxWidth = 82; // Width for each box
      const boxSpacing = 6; // Space between boxes
      const leftBoxX = 20;
      const rightBoxX = leftBoxX + boxWidth + boxSpacing;

      // Left box - IMMEDIATE RISKS
      doc.setFillColor(254, 242, 242); // Light red background
      doc.setDrawColor(220, 38, 38);
      doc.setLineWidth(0.3);
      doc.roundedRect(
        leftBoxX,
        warningY,
        boxWidth,
        consequencesHeight,
        4,
        4,
        'FD',
      );

      doc.setFontSize(9);
      doc.setTextColor(220, 38, 38);
      doc.text(translatedImmediateRisks, leftBoxX + 2, warningY + 8);

      doc.setFontSize(7);
      doc.setTextColor(75, 85, 99);
      doc.text(translatedPotentialLawsuits, leftBoxX + 2, warningY + 16);
      doc.text(translatedCustomerLoss, leftBoxX + 2, warningY + 24);
      doc.text(translatedSeoPenalties, leftBoxX + 2, warningY + 32);
      doc.text(translatedBrandDamage, leftBoxX + 2, warningY + 40);

      // Right box - TIME-SENSITIVE ACTION
      doc.setFillColor(255, 247, 237); // Light orange background
      doc.setDrawColor(202, 138, 4);
      doc.setLineWidth(0.3);
      doc.roundedRect(
        rightBoxX,
        warningY,
        boxWidth,
        consequencesHeight,
        4,
        4,
        'FD',
      );

      doc.setFontSize(9);
      doc.setTextColor(202, 138, 4);
      doc.text(translatedTimeSensitiveAction, rightBoxX + 2, warningY + 8);

      doc.setFontSize(7);
      doc.setTextColor(75, 85, 99);
      doc.text(translatedWebAbilityAutoFix, rightBoxX + 2, warningY + 18);
      doc.text(translatedInstantCompliance, rightBoxX + 2, warningY + 26);
      doc.text(translatedProtectBusiness, rightBoxX + 2, warningY + 34);
    }

    // Update warningY position after warning section is complete
    if (!hasWebAbility) {
      // For non-compliant sites, update position after the consequence boxes
      warningY += 45 + 10; // consequence box height + spacing
    } else {
      // For compliant sites, update position after the status section
      warningY += 35 + 10; // status section height + spacing
    }

    // Check if we need a new page for WCAG section
    const wcagSectionHeight = 100; // Estimated height needed for WCAG header and initial content
    const currentPageHeight = doc.internal.pageSize.getHeight();
    const footerSpace = 20;

    let wcagStartY = warningY;
    let needsNewPage = false;

    if (warningY + wcagSectionHeight > currentPageHeight - footerSpace) {
      // Add new page if not enough space
      needsNewPage = true;
      doc.addPage();
      wcagStartY = 30; // Start from top of new page
    } else {
      // Add some spacing between sections on same page
      wcagStartY = warningY + 15;
    }

    // Add footer to previous page(s) before continuing
    if (accessibilityStatementLinkUrl) {
      const totalPages = (doc as any).internal.getNumberOfPages();
      const footerY = currentPageHeight - 10;

      // Add footer to all pages up to current point
      for (let i = 1; i <= (needsNewPage ? totalPages - 1 : totalPages); i++) {
        doc.setPage(i);
        doc.setFontSize(9);
        doc.setFont('helvetica', 'italic');
        doc.setTextColor(33, 150, 243);
        doc.text(translatedAccessibilityStatement, 15, footerY);
        doc.link(
          15,
          footerY - 3,
          doc.getTextWidth(translatedAccessibilityStatement),
          4,
          {
            url: accessibilityStatementLinkUrl,
            target: '_blank',
          },
        );
      }

      // Return to current page
      if (needsNewPage) {
        doc.setPage(totalPages);
      }
    }

    // WCAG 2.1 AA Compliance Issues Section
    const wcagIssues = issues.filter((issue) => {
      const wcagCode = issue.wcag_code || '';
      const code = issue.code || '';
      const message = issue.message || '';
      const description = issue.description || '';
      return (
        wcagCode.includes('WCAG') ||
        code.includes('WCAG2AA') ||
        message.includes('WCAG2AA') ||
        description.includes('WCAG2AA')
      );
    });

    // Function to parse WCAG codes and truncate at Guideline level
    const parseWcagCode = (wcagCode: string, fallbackCode: string): string => {
      // First try to use wcag_code if available
      if (wcagCode) {
        // Clean up the wcag_code format
        let result = wcagCode.trim();

        // If it's in format "WCAG AA 2.2 Criteria 1.4.3", extract the criteria part
        if (result.includes('Criteria')) {
          const criteriaMatch = result.match(/Criteria\s+(\d+\.\d+\.\d+)/);
          if (criteriaMatch) {
            return `WCAG2AA.${criteriaMatch[1]}`;
          }
        }

        // If it's already in a good format, return as is
        if (result.includes('WCAG')) {
          return result;
        }
      }

      // Fallback to parsing the original code field
      if (!fallbackCode) return wcagCode || '';

      // Extract WCAG2AA, Principle, and Guideline parts only
      const parts = fallbackCode.split('.');
      let result = '';
      let wcagFound = false;
      let principleFound = false;

      for (let i = 0; i < parts.length; i++) {
        if (parts[i] === 'WCAG2AA') {
          // Found WCAG2AA, start building result
          result = parts[i];
          wcagFound = true;
        } else if (wcagFound && parts[i].startsWith('Principle')) {
          // Found Principle after WCAG2AA, add it
          result += '.' + parts[i];
          principleFound = true;
        } else if (principleFound && parts[i].startsWith('Guideline')) {
          // Found Guideline after Principle, add it and stop here
          result += '.' + parts[i];
          break;
        }
      }

      // If no WCAG2AA, Principle, or Guideline found, return the original code up to the first comma
      if (!result) {
        result = fallbackCode.split(',')[0];
      }

      // Clean up and format the result
      return result
        .replace('Principle', 'Principle ')
        .replace('Guideline', 'Guideline ')
        .replace(/_/g, '.');
    };

    // Parse all codes and group by truncated version, keeping track of messages
    const codeGroupsWithMessages: {
      [key: string]: { count: number; messages: string[] };
    } = {};

    wcagIssues.forEach((issue) => {
      const parsedCode = parseWcagCode(issue.wcag_code || '', issue.code || '');
      if (parsedCode) {
        if (!codeGroupsWithMessages[parsedCode]) {
          codeGroupsWithMessages[parsedCode] = { count: 0, messages: [] };
        }
        codeGroupsWithMessages[parsedCode].count += 1;
        // Store unique messages for this code
        const message = issue.message || '';
        if (
          message &&
          !codeGroupsWithMessages[parsedCode].messages.includes(message)
        ) {
          codeGroupsWithMessages[parsedCode].messages.push(message);
        }
      }
    });

    // Convert to array for display with sample message
    const groupedWcagCodes = Object.entries(codeGroupsWithMessages).map(
      ([code, data]) => ({
        code,
        count: data.count,
        message: data.messages[0] || '', // Use first message as sample
      }),
    );

    if (groupedWcagCodes.length > 0) {
      let currentY = wcagStartY; // Use calculated start position

      // Create card data with compliance check based on WCAG codes
      let wcagCardData = groupedWcagCodes.map(
        (codeGroup: { code: string; count: number; message: string }) => {
          const isFixedByWebability = isCodeCompliant(codeGroup.code);
          return {
            code: codeGroup.code,
            count: codeGroup.count,
            message: codeGroup.message,
            status: isFixedByWebability ? 'FIXED' : 'NA_FIX',
          };
        },
      );

      // Append curated WCAG 2.1 AA codes in the same format with count = 1
      // and avoid duplicates (by numeric key like 1.4.3)
      const extractNumericKey = (codeStr: string): string => {
        const match = (codeStr || '').match(/\d+\.\d+(?:\.\d+)?/);
        return match ? match[0] : '';
      };
      const existingNumericKeys = new Set<string>(
        wcagCardData.map((item: any) => extractNumericKey(item.code)),
      );

      const curatedCandidates: { code: string; message: string }[] =
        CURATED_WCAG_CODES;

      const seenCurated = new Set<string>();
      const curatedAdditions = curatedCandidates
        .filter(({ code }) => {
          const key = extractNumericKey(code);
          if (!key || existingNumericKeys.has(key) || seenCurated.has(key)) {
            return false;
          }
          seenCurated.add(key);
          return true;
        })
        .slice(0, 15)
        .map(({ code, message }) => ({
          code,
          count: 1,
          message,
          status: 'FIXED', // ensure green/yellow styling depending on hasWebAbility
        }));

      if (curatedAdditions.length > 0) {
        wcagCardData = wcagCardData.concat(curatedAdditions);
      }

      // Calculate total height needed for the big container card
      const totalRows = Math.ceil(wcagCardData.length / 3);
      const cardsHeight = totalRows * (14 + 3); // card height + spacing
      const containerHeight = 10 + cardsHeight + 24; // ultra compact blue banner, stats, and bottom padding

      // 3D effect shadow
      doc.setFillColor(220, 220, 220); // Light gray shadow
      doc.roundedRect(12, currentY - 6, 190, containerHeight, 3, 3, 'F');

      // Big container card background
      doc.setFillColor(255, 255, 255); // White background
      doc.setDrawColor(203, 213, 225); // Light border
      doc.setLineWidth(0.5);
      doc.roundedRect(10, currentY - 6, 190, containerHeight, 3, 3, 'FD');

      // Blue banner header section (full width of container) - ultra compact height
      doc.setFillColor(26, 92, 255);
      doc.roundedRect(10, currentY - 6, 190, 20, 3, 3, 'F'); // Ultra compact blue section

      // Cover bottom corners of blue section to make it rectangular at bottom
      doc.setFillColor(26, 92, 255);
      doc.rect(10, currentY + 11, 190, 3, 'F');

      // Load shield SVG icon
      let shieldIconDataUrl: string | null = null;
      try {
        const response = await fetch('/images/report_icons/shield.svg');
        if (response.ok) {
          const svgText = await response.text();

          // Convert SVG to high-resolution PNG using canvas
          shieldIconDataUrl = await new Promise((resolve) => {
            const canvas = document.createElement('canvas');
            const ctx = canvas.getContext('2d');
            const img = new Image();

            // Use high resolution for crisp icons
            const size = 256;
            canvas.width = size;
            canvas.height = size;

            img.onload = () => {
              if (ctx) {
                // Enable smooth scaling for better quality
                ctx.imageSmoothingEnabled = true;
                ctx.imageSmoothingQuality = 'high';

                // Clear canvas and draw the SVG at high resolution
                ctx.clearRect(0, 0, canvas.width, canvas.height);
                ctx.drawImage(img, 0, 0, canvas.width, canvas.height);

                // Convert to high-quality PNG data URL
                const pngDataUrl = canvas.toDataURL('image/png', 1.0);
                resolve(pngDataUrl);
              } else {
                resolve(null);
              }
            };

            img.onerror = () => {
              resolve(null);
            };

            // Create data URL from SVG
            const svgDataUrl = `data:image/svg+xml;base64,${btoa(svgText)}`;
            img.src = svgDataUrl;
          });
        }
      } catch (error) {
        console.warn('Failed to load shield SVG icon:', error);
      }

      // Left-aligned text with shield icon
      doc.setFontSize(13); // Slightly smaller font for compact banner
      doc.setTextColor(255, 255, 255);
      doc.setFont('NotoSans_Condensed-Regular');

      const textStartX = 15; // Reduced left margin
      let currentTextX = textStartX;
      currentY = currentY + 3;
      // Add shield icon if loaded
      if (shieldIconDataUrl) {
        const iconSize = 4; // Small icon size
        const iconY = currentY - 3; // Align icon with first line text baseline
        doc.addImage(
          shieldIconDataUrl,
          'PNG',
          currentTextX,
          iconY,
          iconSize,
          iconSize,
        );
        currentTextX += iconSize + 2; // Small spacing after icon
      }

      // First line - WCAG compliance title
      doc.text(
        `${translatedWcagComplianceIssues} ${url}`,
        currentTextX,
        currentY + 1,
        { align: 'left' },
      );

      // Second line - Critical compliance message
      doc.setFontSize(9); // Smaller font for subtitle
      doc.setTextColor(255, 255, 255);
      doc.text(translatedCriticalComplianceGaps, textStartX, currentY + 6, {
        align: 'left',
      });

      currentY += 22; // Adjusted for ultra compact banner

      // Summary stats at the top
      const fixedCount = wcagCardData.filter(
        (item: {
          code: string;
          count: number;
          message: string;
          status: string;
        }) => item.status === 'FIXED',
      ).length;
      const manualCount = wcagCardData.filter(
        (item: {
          code: string;
          count: number;
          message: string;
          status: string;
        }) => item.status === 'NA_FIX',
      ).length;

      // Compact stats cards - centered within the big container
      const statsY = currentY;
      const cardWidth = 70;
      const cardHeight = 18;
      const cardSpacing = 8;
      // Center the two cards within the big container (190 width, starting at x=10)
      const containerWidth = 190;
      const totalWidth = cardWidth * 2 + cardSpacing;
      const statsStartX = 10 + (containerWidth - totalWidth) / 2; // Center within container
      const leftCardX = statsStartX;
      const rightCardX = leftCardX + cardWidth + cardSpacing;

      // Issues grid layout - 3 columns with natural flow
      const issueCardWidth = 55; // Card width
      const issueCardHeight = 14; // Card height
      const issueCardSpacing = 5;
      const itemsPerRow = 3;
      // Center the grid within the container
      const gridWidth = issueCardWidth * 3 + issueCardSpacing * 2;
      const cardsStartX = 10 + (190 - gridWidth) / 2; // Center within big container
      const pageHeight = doc.internal.pageSize.getHeight();
      const pageMargin = 15; // Reduced margin to fit 27 cards (9 rows × 3 cards)
      let pageRowCount = 0; // Track rows on current page

      // Load eye SVG icon once for reuse
      let eyeIconDataUrl: string | null = null;
      try {
        // console.log('Loading eye SVG icon...');
        const response = await fetch('/images/report_icons/eye.svg');
        //console.log('Eye SVG response status:', response.status);
        if (response.ok) {
          const svgText = await response.text();

          // Convert SVG to high-resolution PNG using canvas
          eyeIconDataUrl = await new Promise((resolve) => {
            const canvas = document.createElement('canvas');
            const ctx = canvas.getContext('2d');
            const img = new Image();

            // Use high resolution for crisp icons (256x256)
            const size = 256;
            canvas.width = size;
            canvas.height = size;

            img.onload = () => {
              //   console.log('Eye SVG image loaded successfully');
              if (ctx) {
                // Enable smooth scaling for better quality
                ctx.imageSmoothingEnabled = true;
                ctx.imageSmoothingQuality = 'high';

                // Clear canvas and draw the SVG at high resolution
                ctx.clearRect(0, 0, canvas.width, canvas.height);
                ctx.drawImage(img, 0, 0, canvas.width, canvas.height);

                // Convert to high-quality PNG data URL
                const pngDataUrl = canvas.toDataURL('image/png', 1.0);
                // console.log('Eye icon converted to PNG data URL');
                resolve(pngDataUrl);
              } else {
                console.warn('Canvas context not available for eye icon');
                resolve(null);
              }
            };

            img.onerror = (error) => {
              console.error('Failed to load eye SVG image:', error);
              resolve(null);
            };

            // Create data URL from SVG
            const svgDataUrl = `data:image/svg+xml;base64,${btoa(svgText)}`;
            img.src = svgDataUrl;
          });
        } else {
          console.error('Failed to fetch eye SVG, status:', response.status);
        }
      } catch (error) {
        console.error('Failed to load eye SVG icon:', error);
      }

      // console.log('Eye icon data URL result:', eyeIconDataUrl ? 'Loaded' : 'Failed');

      wcagCardData.forEach(
        (
          item: {
            code: string;
            count: number;
            message: string;
            status: string;
          },
          index: number,
        ) => {
          const column = index % itemsPerRow;
          const row = pageRowCount; // Use page-relative row count
          const x = cardsStartX + column * (issueCardWidth + issueCardSpacing);
          const y = currentY + row * (issueCardHeight + 3); // Reduced row spacing for compact layout

          // Check if we need a new page (only at start of a new row)
          if (column === 0 && y + issueCardHeight > pageHeight - pageMargin) {
            doc.addPage();
            currentY = 15; // Reduced top margin for continuation pages
            pageRowCount = 0; // Reset row count for new page
          }

          // Recalculate y position with current page row count
          const cardY = currentY + pageRowCount * (issueCardHeight + 3); // Reduced row spacing for compact layout

          // 3D shadow for individual cards
          doc.setFillColor(220, 220, 220);
          doc.roundedRect(
            x + 1,
            cardY + 1,
            issueCardWidth,
            issueCardHeight,
            2,
            2,
            'F',
          );

          // Card background based on status and hasWebAbility
          if (item.status === 'FIXED') {
            if (hasWebAbility) {
              doc.setFillColor(240, 253, 244); // Very light green
              doc.setDrawColor(34, 197, 94);
            } else {
              doc.setFillColor(255, 248, 225); // Very light yellow
              doc.setDrawColor(202, 138, 4);
            }
          } else {
            doc.setFillColor(254, 242, 242); // Very light red
            doc.setDrawColor(239, 68, 68);
          }

          doc.setLineWidth(0.2);
          doc.roundedRect(
            x,
            cardY,
            issueCardWidth,
            issueCardHeight,
            2,
            2,
            'FD',
          );

          // Count badge on left side, aligned with code - very small
          const countBadgeHeight = 3; // Slightly larger for better centering
          const countBadgeWidth = 3; // Keep width
          const countBadgeX = x + 3; // Left position
          const countBadgeY = cardY + 3; // Fixed position for better alignment with code text

          // Count background rounded rectangle - color based on status and hasWebAbility
          if (item.status === 'FIXED') {
            if (hasWebAbility) {
              doc.setFillColor(34, 197, 94); // Green background for fixed issues
            } else {
              doc.setFillColor(202, 138, 4); // Yellow background for can be fixed issues
            }
          } else {
            doc.setFillColor(239, 68, 68); // Red background for issues needing action
          }
          // Draw a perfect round circle as the count badge (not a rounded rectangle)
          const countBadgeCircleRadius =
            Math.max(countBadgeWidth, countBadgeHeight) / 2;
          const countBadgeCircleX = countBadgeX + countBadgeWidth / 2;
          const countBadgeCircleY = countBadgeY + countBadgeHeight / 2;
          doc.circle(
            countBadgeCircleX,
            countBadgeCircleY,
            countBadgeCircleRadius,
            'F',
          );

          // Count text - properly centered in badge
          doc.setFontSize(5); // Smaller font for better centering in small badge
          doc.setTextColor(255, 255, 255);
          doc.setFont('NotoSans_Condensed-Regular');
          // Use the exact center coordinates with no offset for perfect centering
          doc.text(
            item.count.toString(),
            countBadgeCircleX,
            countBadgeCircleY + 0.6,
            { align: 'center' },
          );

          // Status icon in top right corner - very small
          const iconX = x + issueCardWidth - 5; // Move a bit left from the right edge
          const iconY = cardY + 4; // Moved down slightly

          if (item.status === 'FIXED') {
            if (hasWebAbility) {
              // Green checkmark (very small)
              doc.setFillColor(34, 197, 94);
              doc.setDrawColor(22, 163, 74);
              doc.setLineWidth(0.2);
              doc.circle(iconX, iconY, 1.5, 'FD'); // Reduced from 2.5 to 1.5

              doc.setDrawColor(255, 255, 255);
              doc.setLineWidth(0.4); // Reduced line width
              doc.line(iconX - 0.7, iconY - 0.2, iconX - 0.2, iconY + 0.5);
              doc.line(iconX - 0.3, iconY + 0.6, iconX + 0.9, iconY - 0.6);
            } else {
              // Eye icon for can be fixed with WebAbility (very small)
              if (eyeIconDataUrl) {
                // console.log('Adding eye icon to PDF at position:', iconX, iconY);
                // Very small eye icon in top right corner
                const iconSize = 4; // Reduced from 7 to 4
                const iconOffsetX = -iconSize / 2; // Center horizontally
                const iconOffsetY = -iconSize / 2; // Center vertically
                doc.addImage(
                  eyeIconDataUrl,
                  'PNG',
                  iconX + iconOffsetX,
                  iconY + iconOffsetY,
                  iconSize,
                  iconSize,
                );
              } else {
                //  console.log('Eye icon not available, using yellow circle fallback');
                // Fallback to yellow circle if eye icon failed to load (very small)
                doc.setFillColor(202, 138, 4);
                doc.setDrawColor(161, 98, 7);
                doc.setLineWidth(0.2);
                doc.circle(iconX, iconY, 1.5, 'FD'); // Reduced from 2.5 to 1.5
              }
            }
          } else {
            // Red X (very small)
            doc.setFillColor(239, 68, 68);
            doc.setDrawColor(220, 38, 38);
            doc.setLineWidth(0.2);
            doc.circle(iconX, iconY, 1.5, 'FD'); // Reduced from 2.5 to 1.5

            doc.setDrawColor(255, 255, 255);
            doc.setLineWidth(0.4); // Reduced line width
            doc.line(iconX - 0.6, iconY - 0.6, iconX + 0.6, iconY + 0.6);
            doc.line(iconX - 0.6, iconY + 0.6, iconX + 0.6, iconY - 0.6);
          }

          // Issue code text as heading (smaller and truncated, positioned after count badge)
          doc.setFontSize(7);
          doc.setTextColor(0, 0, 0); // Darker color for heading
          doc.setFont('NotoSans_Condensed-Regular');

          // Truncate code to fit in card (leaving space for count badge and status icon)
          const maxWidth = issueCardWidth - 15; // Adjusted for very small count badge and status icon
          let displayCode = item.code;
          if (doc.getTextWidth(displayCode) > maxWidth) {
            // Truncate and add ellipsis
            while (
              doc.getTextWidth(displayCode + '...') > maxWidth &&
              displayCode.length > 10
            ) {
              displayCode = displayCode.slice(0, -1);
            }
            displayCode += '...';
          }

          // Position code heading aligned with count badge
          const textX = countBadgeX + countBadgeWidth + 1.5; // Position after count badge with proper spacing
          const codeY = countBadgeCircleY + 0.6; // Aligned exactly with count badge center/text
          doc.text(displayCode, textX, codeY);

          // Message description (7-10 words, smaller font)
          if (item.message) {
            doc.setFontSize(7);
            doc.setTextColor(0, 0, 0); // Same color as WCAG code heading
            doc.setFont('NotoSans_Condensed-Regular');

            // Truncate message to 7-10 words
            const words = item.message.split(' ');
            let messageText = words
              .slice(0, Math.min(10, words.length))
              .join(' ');
            if (words.length > 10) {
              messageText += '...';
            }

            // Further truncate if still too wide
            if (doc.getTextWidth(messageText) > maxWidth) {
              while (
                doc.getTextWidth(messageText + '...') > maxWidth &&
                messageText.length > 20
              ) {
                messageText = messageText.slice(0, -1);
              }
              if (!messageText.endsWith('...')) {
                messageText += '...';
              }
            }

            const messageY = codeY + 4; // Moved down slightly for better spacing
            const messageX = countBadgeX; // Align message with count badge (start under count badge)
            doc.text(messageText, messageX, messageY);
          }

          // Increment row count when we complete a row (at the last column)
          if (column === itemsPerRow - 1) {
            pageRowCount++;
          }
        },
      );

      // Add "Fixes 71 more" card at the end - spanning full width of 3 columns
      const fixesMoreRow = pageRowCount; // Use current page row count

      // Check if we need a new page for the fixes more card
      const fixesMoreCardY = currentY + fixesMoreRow * (issueCardHeight + 3);
      if (fixesMoreCardY + issueCardHeight > pageHeight - pageMargin) {
        doc.addPage();
        currentY = 15; // Reset for new page
        pageRowCount = 0;
      }

      // Calculate final position for fixes more card - spanning full width
      const finalFixesMoreCardY =
        currentY + pageRowCount * (issueCardHeight + 3);
      const fixesMoreCardX = cardsStartX; // Start from leftmost position
      const fixesMoreCardWidth = issueCardWidth * 3 + issueCardSpacing * 2; // Width of 3 cards + spacing

      // 3D shadow for fixes more card
      doc.setFillColor(220, 220, 220);
      doc.roundedRect(
        fixesMoreCardX + 1,
        finalFixesMoreCardY + 1,
        fixesMoreCardWidth,
        issueCardHeight,
        2,
        2,
        'F',
      );

      // Card background - green if hasWebAbility, yellow if not
      if (hasWebAbility) {
        doc.setFillColor(240, 253, 244); // Very light green
        doc.setDrawColor(34, 197, 94);
      } else {
        doc.setFillColor(255, 248, 225); // Very light yellow
        doc.setDrawColor(202, 138, 4);
      }

      doc.setLineWidth(0.2);
      doc.roundedRect(
        fixesMoreCardX,
        finalFixesMoreCardY,
        fixesMoreCardWidth,
        issueCardHeight,
        2,
        2,
        'FD',
      );

      // Count badge - green if hasWebAbility, yellow if not
      const countBadgeHeight = 3;
      const countBadgeWidth = 3;
      const countBadgeX = fixesMoreCardX + 3;
      const countBadgeY = finalFixesMoreCardY + 3;
      const countBadgeCircleRadius =
        Math.max(countBadgeWidth, countBadgeHeight) / 2;
      const countBadgeCircleX = countBadgeX + countBadgeWidth / 2;
      const countBadgeCircleY = countBadgeY + countBadgeHeight / 2;

      if (hasWebAbility) {
        doc.setFillColor(34, 197, 94); // Green background
      } else {
        doc.setFillColor(202, 138, 4); // Yellow background
      }

      doc.circle(
        countBadgeCircleX,
        countBadgeCircleY,
        countBadgeCircleRadius,
        'F',
      );

      // Count text "71"
      doc.setFontSize(5);
      doc.setTextColor(255, 255, 255);
      doc.setFont('NotoSans_Condensed-Regular');
      doc.text('71', countBadgeCircleX, countBadgeCircleY + 0.6, {
        align: 'center',
      });

      // Status icon - checkmark if hasWebAbility, eye if not
      const iconX = fixesMoreCardX + fixesMoreCardWidth - 7;
      const iconY = finalFixesMoreCardY + 7;

      if (hasWebAbility) {
        // Green checkmark
        doc.setFillColor(34, 197, 94);
        doc.setDrawColor(22, 163, 74);
        doc.setLineWidth(0.2);
        doc.circle(iconX, iconY, 2, 'FD'); // Increased circle radius from 1.5 to 2

        doc.setDrawColor(255, 255, 255);
        doc.setLineWidth(0.6); // Increased line width from 0.4 to 0.6
        doc.line(iconX - 1, iconY - 0.3, iconX - 0.3, iconY + 0.7); // Made lines longer
        doc.line(iconX - 0.4, iconY + 0.8, iconX + 1.2, iconY - 0.8); // Made lines longer
      } else {
        // Eye icon for can be fixed with WebAbility
        if (eyeIconDataUrl) {
          const iconSize = 4;
          const iconOffsetX = -iconSize / 2;
          const iconOffsetY = -iconSize / 2;
          doc.addImage(
            eyeIconDataUrl,
            'PNG',
            iconX + iconOffsetX,
            iconY + iconOffsetY,
            iconSize,
            iconSize,
          );
        } else {
          // Fallback to yellow circle
          doc.setFillColor(202, 138, 4);
          doc.setDrawColor(161, 98, 7);
          doc.setLineWidth(0.2);
          doc.circle(iconX, iconY, 1.5, 'FD');
        }
      }

      // Heading "Fixes 71 more" - positioned after count badge
      doc.setFontSize(7);
      doc.setTextColor(0, 0, 0);
      doc.setFont('NotoSans_Condensed-Regular');
      const textX = countBadgeX + countBadgeWidth + 1.5;
      const codeY = countBadgeCircleY + 0.6;
      doc.text('Fixes 71 more', textX, codeY);

      // Description "We fix 71 more codes" - below heading, left-aligned in the wider card
      doc.setFontSize(10);
      doc.setTextColor(0, 0, 0);
      doc.setFont('NotoSans_Condensed-Regular');
      const messageY = codeY + 4;
      const messageX = fixesMoreCardX + 7; // Start from left edge with 10px padding
      doc.text('We fix 71 more codes', messageX, messageY, { align: 'left' });

      // Update currentY to the final position - add some padding for the container
      currentY =
        currentY +
        (pageRowCount + (wcagCardData.length % itemsPerRow > 0 ? 1 : 0)) *
          (issueCardHeight + 3) +
        25; // Extra padding for big container
    }

    // --- END CUSTOM TABLE LAYOUT ---
    // Add footer to any remaining pages (WCAG section pages)
    if (accessibilityStatementLinkUrl) {
      const totalPages = (doc as any).internal.getNumberOfPages();
      const footerY = doc.internal.pageSize.getHeight() - 10;

      // Start from the WCAG section pages (skip already handled pages)
      const startPageForWcagFooters = needsNewPage ? totalPages : 1;

      for (let i = startPageForWcagFooters; i <= totalPages; i++) {
        doc.setPage(i);
        doc.setFontSize(9);
        doc.setFont('helvetica', 'italic');
        doc.setTextColor(33, 150, 243); // normal blue
        doc.text(translatedAccessibilityStatement, 15, footerY);
        doc.link(
          15,
          footerY - 3,
          doc.getTextWidth(translatedAccessibilityStatement),
          4,
          {
            url: accessibilityStatementLinkUrl,
            target: '_blank',
          },
        );
      }
    }

    return doc.output('blob');
  };

  return (
    <>
      <TourGuide
        steps={accessibilityTourSteps}
        tourKey={tourKeys.accessibility}
        autoStart={true}
        onTourComplete={handleTourComplete}
        customStyles={defaultTourStyles}
      />
      <div
        className="accessibility-wrapper w-full max-w-full overflow-x-hidden"
        style={{ backgroundColor: baseColors.blueLight }}
      >
        <header className="accessibility-page-header text-left self-start pl-3 sm:pl-6 w-full max-w-full">
          <h1
            className="text-4xl font-semibold mb-2"
            style={{ color: baseColors.grayDark2 }}
          >
            Scan your domain
          </h1>
        </header>

        <div className="w-full pl-6 pr-6 border-none shadow-none flex flex-col justify-center items-center">
          <div
            className="search-bar-container my-6 p-6 rounded-xl w-full shadow-sm"
            style={{
              backgroundColor: baseColors.white,
              border: `1px solid ${baseColors.cardBorderPurple}`,
            }}
          >
            {/* Description text */}
            <div className="mb-6 text-left">
              <p
                className="text-2xl font-semibold"
                style={{ color: baseColors.grayDark2 }}
              >
                Scanner
              </p>
              <p
                className="text-base mt-2"
                style={{ color: baseColors.grayText }}
              >
                Evaluate your website's accessibility in seconds. View a history
                of all accessibility scans. Download your reports.
              </p>
            </div>

            {/* Single row: Language, Domain input, Scan Type, and Free Scan button */}
            <div className="flex flex-col lg:flex-row items-center gap-3 w-full">
              {/* Language Selector */}
              <div className="w-full lg:w-auto lg:min-w-[140px]">
                <Tooltip
                  title="Please select a language before scanning."
                  open={showLangTooltip}
                  placement="top"
                  arrow
                >
                  <div className="relative">
                    <select
                      value={currentLanguage}
                      onChange={(e) => {
                        setCurrentLanguage(e.target.value);
                        setShowLangTooltip(false);
                      }}
                      className="appearance-none w-full px-3 py-2 pr-8 text-sm font-medium rounded-lg focus:outline-none focus:ring-2 transition-all"
                      style={{
                        backgroundColor: baseColors.white,
                        border: `1px solid ${baseColors.cardBorderPurple}`,
                        color: baseColors.grayDark,
                        minHeight: '50px',
                      }}
                      onFocus={(e) => {
                        e.currentTarget.style.borderColor =
                          baseColors.brandPrimary;
                        e.currentTarget.style.boxShadow = `0 0 0 3px ${baseColors.brandPrimary}20`;
                      }}
                      onBlur={(e) => {
                        e.currentTarget.style.borderColor =
                          baseColors.cardBorder;
                        e.currentTarget.style.boxShadow = 'none';
                      }}
                    >
                      <option value="en">English</option>
                      {Object.values(LANGUAGES).map((language) => (
                        <option key={language.code} value={language.code}>
                          {language.nativeName}
                        </option>
                      ))}
                    </select>
                    <div className="absolute inset-y-0 right-0 flex items-center pr-2 pointer-events-none">
                      <svg
                        className="w-4 h-4"
                        style={{ color: baseColors.grayMuted }}
                        fill="none"
                        stroke="currentColor"
                        viewBox="0 0 24 24"
                      >
                        <path
                          strokeLinecap="round"
                          strokeLinejoin="round"
                          strokeWidth={2}
                          d="M19 9l-7 7-7-7"
                        />
                      </svg>
                    </div>
                  </div>
                </Tooltip>
              </div>

              {/* Domain Input */}
              <div className="w-full flex-1">
                <Select
                  options={siteOptions}
                  value={
                    selectedOption ||
                    (selectedDomainFromRedux
                      ? siteOptions.find(
                          (opt: any) => opt.value === selectedDomainFromRedux,
                        ) || {
                          value: selectedDomainFromRedux,
                          label: selectedDomainFromRedux,
                        }
                      : null)
                  }
                  onChange={(selected: OptionType | null) => {
                    if (isMounted.current) {
                      setSelectedOption(selected);
                      setSelectedSite(selected?.value ?? '');
                      setDomain(selected?.value ?? '');
                    }
                    dispatch(setSelectedDomain(selected?.value ?? ''));
                  }}
                  onCreateOption={(inputValue: any) => {
                    const newOption = { value: inputValue, label: inputValue };
                    if (isMounted.current) {
                      setSelectedOption(newOption);
                      setSelectedSite(inputValue);
                      setDomain(inputValue);
                    }
                    dispatch(setSelectedDomain(inputValue));
                  }}
                  placeholder="Enter your domain"
                  isSearchable
                  isClearable
                  formatOptionLabel={(option: OptionType) => (
                    <div className="flex items-center gap-2">
                      <Favicon domain={option.value} size={16} />
                      <span>{option.label}</span>
                    </div>
                  )}
                  formatCreateLabel={(inputValue: any) =>
                    `Enter a new domain: "${inputValue}"`
                  }
                  classNamePrefix="react-select"
                  className="w-full"
                  styles={{
                    control: (provided: any, state: any) => ({
                      ...provided,
                      borderRadius: '8px',
                      border: state.isFocused
                        ? `2px solid ${baseColors.brandPrimary}`
                        : `1px solid ${baseColors.cardBorderPurple}`,
                      minHeight: '50px',
                      fontSize: '16px',
                      backgroundColor: baseColors.white,
                      boxShadow: state.isFocused
                        ? `0 0 0 3px ${baseColors.brandPrimary}20`
                        : 'none',
                      '&:hover': {
                        border: state.isFocused
                          ? `2px solid ${baseColors.brandPrimary}`
                          : `1px solid ${baseColors.cardBorder}`,
                      },
                    }),
                    placeholder: (provided: any) => ({
                      ...provided,
                      color: baseColors.grayPlaceholder,
                      fontSize: '16px',
                    }),
                    input: (provided: any) => ({
                      ...provided,
                      color: baseColors.grayDark,
                      fontSize: '16px',
                    }),
                  }}
                />
              </div>

<<<<<<< HEAD
              {/* Scan Type Selector */}
              <div className="w-full lg:w-auto lg:min-w-[220px]">
                <div ref={dropdownRef} className="relative">
                  <button
                    type="button"
                    onClick={() => setIsDropdownOpen(!isDropdownOpen)}
                    className="w-full px-3 py-2 pr-8 text-sm font-medium rounded-lg focus:outline-none focus:ring-2 transition-all flex items-center justify-between"
                    style={{
                      backgroundColor: baseColors.white,
                      border: `1px solid ${baseColors.cardBorderPurple}`,
                      color: baseColors.grayDark,
                      minHeight: '50px',
                    }}
                    onFocus={(e) => {
                      e.currentTarget.style.borderColor =
                        baseColors.brandPrimary;
                      e.currentTarget.style.boxShadow = `0 0 0 3px ${baseColors.brandPrimary}20`;
                    }}
                    onBlur={(e) => {
                      if (!isDropdownOpen) {
                        e.currentTarget.style.borderColor =
                          baseColors.cardBorder;
                        e.currentTarget.style.boxShadow = 'none';
                      }
                    }}
                  >
                    <div className="flex items-center space-x-2">
                      {selectedScanType && (
                        <>
                          <selectedScanType.icon
                            className={`w-4 h-4 ${selectedScanType.color}`}
                          />
                          <span>{selectedScanType.label}</span>
                        </>
                      )}
                    </div>
                    <ChevronDown
                      className={`w-4 h-4 transition-transform ${
                        isDropdownOpen ? 'rotate-180' : ''
                      }`}
                      style={{ color: baseColors.grayMuted }}
                    />
                  </button>

                  {isDropdownOpen && (
                    <div
                      className="absolute z-10 w-full mt-1 rounded-lg shadow-lg overflow-hidden"
                      style={{
                        backgroundColor: baseColors.white,
                        border: `1px solid ${baseColors.cardBorderPurple}`,
                      }}
                    >
                      {scanTypeOptions.map((option) => {
                        const IconComponent = option.icon;
                        const isDisabled = option.disabled;
                        return (
                          <button
                            key={option.value}
                            type="button"
                            disabled={isDisabled}
                            onClick={() => {
                              if (!isDisabled) {
                                setScanType(option.value);
                                setIsDropdownOpen(false);
                              }
                            }}
                            className={`w-full px-3 py-2 text-sm font-medium text-left flex items-center space-x-2 transition-colors ${
                              isDisabled
                                ? 'opacity-50 cursor-not-allowed'
                                : scanType === option.value
                                ? 'hover:opacity-80'
                                : 'hover:opacity-80'
                            }`}
                            style={{
                              backgroundColor:
                                scanType === option.value
                                  ? baseColors.brandPrimary
                                  : 'transparent',
                              color:
                                scanType === option.value
                                  ? baseColors.white
                                  : isDisabled
                                  ? baseColors.grayMuted
                                  : baseColors.grayDark2,
                            }}
                          >
                            <IconComponent
                              className={`w-4 h-4 ${
                                isDisabled
                                  ? 'opacity-50'
                                  : scanType === option.value
                                  ? ''
                                  : option.color
                              }`}
                            />
                            <span>{option.label}</span>
                            {isDisabled && (
                              <span className="ml-auto text-xs opacity-70">
                                (Coming Soon)
                              </span>
                            )}
                          </button>
                        );
                      })}
                    </div>
                  )}
=======
              <div className="w-full md:flex-1 min-w-0 md:min-w-[320px] md:max-w-[400px]">
                <div className="flex flex-col md:flex-row gap-3">
                  {/* Dropdown for scan type options */}
                  <div ref={dropdownRef} className="relative flex-1">
                    <button
                      type="button"
                      onClick={() => setIsDropdownOpen(!isDropdownOpen)}
                      className="w-full bg-white border border-gray-300 rounded-md px-3 py-2 pr-8 text-xs font-medium text-gray-700 focus:outline-none focus:ring-2 focus:ring-blue-500 focus:border-transparent h-[38px] flex items-center justify-between"
                    >
                      <div className="flex items-center space-x-2">
                        {selectedScanType && (
                          <>
                            <selectedScanType.icon
                              className={`w-4 h-4 ${selectedScanType.color}`}
                            />
                            <span>{selectedScanType.label}</span>
                          </>
                        )}
                      </div>
                      <ChevronDown
                        className={`w-3 h-3 text-gray-400 transition-transform ${
                          isDropdownOpen ? 'rotate-180' : ''
                        }`}
                      />
                    </button>

                    {isDropdownOpen && (
                      <div className="absolute z-10 w-full mt-1 bg-white border border-gray-300 rounded-md shadow-lg">
                        {scanTypeOptions.map((option) => {
                          const IconComponent = option.icon;
                          return (
                            <button
                              key={option.value}
                              type="button"
                              onClick={() => {
                                setScanType(option.value);
                                setIsDropdownOpen(false);
                              }}
                              className={`w-full px-3 py-2 text-xs font-medium text-left flex items-center space-x-2 ${
                                scanType === option.value
                                  ? 'bg-blue-50 text-blue-700 hover:bg-blue-100'
                                  : 'text-gray-700 hover:bg-gray-50'
                              }`}
                            >
                              <IconComponent
                                className={`w-4 h-4 ${option.color}`}
                              />
                              <span>{option.label}</span>
                            </button>
                          );
                        })}
                      </div>
                    )}
                  </div>

                  {/* Checkbox for full site scan */}
                  <div className="flex items-center space-x-2 p-2 border border-gray-300 rounded-md whitespace-nowrap">
                    <TbZoomScanFilled className="w-4 h-4 text-green-500" />
                    <label
                      htmlFor="fullSiteScan"
                      className="text-xs font-medium text-gray-700 cursor-pointer"
                    >
                      Full site scan
                    </label>
                    <input
                      type="checkbox"
                      id="fullSiteScan"
                      checked={isFullSiteScan}
                      onChange={(e) => setIsFullSiteScan(e.target.checked)}
                      className="w-4 h-4 text-green-600 focus:ring-green-500"
                    />
                  </div>
>>>>>>> b6ffb213
                </div>
              </div>

              {/* Free Scan Button */}
              <button
                type="button"
                className="search-button px-8 py-3 rounded-lg font-medium text-lg whitespace-nowrap transition-all duration-200 hover:shadow-md"
                style={{
                  backgroundColor: '#3343AD',
                  color: baseColors.white,
                  minHeight: '50px',
                }}
                onMouseEnter={(e) => {
                  e.currentTarget.style.backgroundColor = '#2A3690';
                }}
                onMouseLeave={(e) => {
                  e.currentTarget.style.backgroundColor = '#3343AD';
                }}
                onClick={() => {
                  if (!currentLanguage || !currentLanguage.trim()) {
                    setShowLangTooltip(true);
                    setTimeout(() => setShowLangTooltip(false), 2000);
                    return;
                  }
                  if (domain) {
                    handleSubmit();
                  } else {
                    toast.error('Please enter or select a domain!');
                  }
                }}
                disabled={isGenerating}
              >
                Free Scan
                {isGenerating && (
                  <CircularProgress
                    size={18}
                    sx={{ color: 'white' }}
                    className="ml-2"
                  />
                )}
              </button>
            </div>
          </div>

          <div className="w-full mt-6 grid grid-cols-1 md:grid-cols-2 lg:grid-cols-3 gap-4 md:gap-6">
            <Card
              className="w-full"
              style={{
                background: 'linear-gradient(135deg, #222D73 0%, #3A4A8F 100%)',

                borderRadius: '12px',
                padding: '16px',
                position: 'relative',
                minHeight: '120px',
                border: `1px solid ${baseColors.cardBorderPurple}`,
              }}
            >
              <CardContent className="p-0">
                <div className="flex items-start space-x-3">
                  <div
                    className="flex-shrink-0 w-10 h-10 rounded-lg flex items-center justify-center"
                    style={{
                      backgroundColor: baseColors.grayIcon,
                    }}
                  >
                    <svg
                      width="28"
                      height="28"
                      viewBox="0 0 36 36"
                      fill="none"
                      xmlns="http://www.w3.org/2000/svg"
                    >
                      <path
                        d="M9.75 26.25L9.75 21.75M17.25 26.25L17.25 12.75M24.75 26.25V20.25"
                        stroke="#222D73"
                        strokeWidth="3"
                        strokeLinecap="round"
                      />
                      <path
                        d="M32.25 8.25C32.25 10.7353 30.2353 12.75 27.75 12.75C25.2647 12.75 23.25 10.7353 23.25 8.25C23.25 5.76472 25.2647 3.75 27.75 3.75C30.2353 3.75 32.25 5.76472 32.25 8.25Z"
                        stroke="#222D73"
                        strokeWidth="3"
                      />
                      <path
                        d="M32.2433 16.5C32.2433 16.5 32.25 17.0093 32.25 18C32.25 24.7176 32.25 28.0763 30.1631 30.1632C28.0763 32.25 24.7175 32.25 18 32.25C11.2825 32.25 7.92373 32.25 5.83686 30.1632C3.75 28.0763 3.75 24.7176 3.75 18C3.75 11.2825 3.75 7.92377 5.83686 5.83691C7.92373 3.75005 11.2825 3.75005 18 3.75005L19.5 3.75"
                        stroke="#222D73"
                        strokeWidth="3"
                        strokeLinecap="round"
                        strokeLinejoin="round"
                      />
                    </svg>
                  </div>
                  <div className="flex-1">
                    <h2
                      className="text-base sm:text-lg font-bold mb-1"
                      style={{ color: baseColors.white }}
                    >
                      Comprehensive Analysis
                    </h2>
                    <p
                      className="text-xs sm:text-sm leading-tight"
                      style={{ color: baseColors.blueStats }}
                    >
                      Our scanner checks for WCAG 2.1 compliance across your
                      entire site.
                    </p>
                  </div>
                </div>
              </CardContent>
            </Card>

            <Card
              className="w-full"
              style={{
                background: 'linear-gradient(135deg, #222D73 0%, #3A4A8F 100%)',

                borderRadius: '12px',
                padding: '16px',
                position: 'relative',
                minHeight: '120px',
                border: `1px solid ${baseColors.cardBorderPurple}`,
              }}
            >
              <CardContent className="p-0">
                <div className="flex items-start space-x-3">
                  <div
                    className="flex-shrink-0 w-10 h-10 rounded-lg flex items-center justify-center"
                    style={{
                      backgroundColor: baseColors.grayIcon,
                    }}
                  >
                    <svg
                      width="24"
                      height="28"
                      viewBox="0 0 29 34"
                      fill="none"
                      xmlns="http://www.w3.org/2000/svg"
                    >
                      <path
                        d="M1.91699 14C1.91699 8.34315 1.91699 5.51472 3.78419 3.75736C5.65138 2 8.65658 2 14.667 2H15.8261C20.7179 2 23.1638 2 24.8624 3.19675C25.3491 3.53964 25.7811 3.94629 26.1454 4.40433C27.417 6.00301 27.417 8.30504 27.417 12.9091V16.7273C27.417 21.172 27.417 23.3944 26.7136 25.1694C25.5828 28.0229 23.1913 30.2737 20.1595 31.338C18.2736 32 15.9123 32 11.1897 32C8.49112 32 7.14182 32 6.06416 31.6217C4.33168 31.0135 2.96512 29.7274 2.31894 28.0968C1.91699 27.0825 1.91699 25.8126 1.91699 23.2727V14Z"
                        stroke="#222D73"
                        strokeWidth="3"
                        strokeLinejoin="round"
                      />
                      <path
                        d="M27.417 17C27.417 19.7614 25.1784 22 22.417 22C21.4183 22 20.2409 21.825 19.2699 22.0852C18.4072 22.3164 17.7333 22.9902 17.5022 23.853C17.242 24.8239 17.417 26.0013 17.417 27C17.417 29.7614 15.1784 32 12.417 32"
                        stroke="#222D73"
                        strokeWidth="3"
                        strokeLinecap="round"
                        strokeLinejoin="round"
                      />
                      <path
                        d="M8.66699 9.5H19.167"
                        stroke="#222D73"
                        strokeWidth="3"
                        strokeLinecap="round"
                        strokeLinejoin="round"
                      />
                      <path
                        d="M8.66699 15.5H13.167"
                        stroke="#222D73"
                        strokeWidth="3"
                        strokeLinecap="round"
                        strokeLinejoin="round"
                      />
                    </svg>
                  </div>
                  <div className="flex-1">
                    <h2
                      className="text-base sm:text-lg font-bold mb-1"
                      style={{ color: baseColors.white }}
                    >
                      Detailed Reports
                    </h2>
                    <p
                      className="text-xs sm:text-sm leading-tight"
                      style={{ color: baseColors.blueStats }}
                    >
                      Receive a full breakdown of accessibility issues and how
                      to fix them.
                    </p>
                  </div>
                </div>
              </CardContent>
            </Card>

            <Card
              className="w-full"
              style={{
                background: 'linear-gradient(135deg, #222D73 0%, #3A4A8F 100%)',

                borderRadius: '12px',
                padding: '16px',
                position: 'relative',
                minHeight: '120px',
                border: `1px solid ${baseColors.cardBorderPurple}`,
              }}
            >
              <CardContent className="p-0">
                <div className="flex items-start space-x-3">
                  <div
                    className="flex-shrink-0 w-10 h-10 rounded-lg flex items-center justify-center"
                    style={{
                      backgroundColor: baseColors.grayIcon,
                    }}
                  >
                    <svg
                      width="30"
                      height="28"
                      viewBox="0 0 37 36"
                      fill="none"
                      xmlns="http://www.w3.org/2000/svg"
                    >
                      <rect
                        x="1.33301"
                        y="1"
                        width="34"
                        height="34"
                        rx="17"
                        stroke="#222D73"
                        strokeWidth="2"
                      />
                      <path
                        d="M18.3333 9.54788C17.5508 9.54788 16.8811 9.27224 16.3244 8.72097C15.7676 8.1697 15.4887 7.50621 15.4878 6.73049C15.4868 5.95476 15.7657 5.29174 16.3244 4.74141C16.883 4.19108 17.5527 3.91497 18.3333 3.9131C19.1139 3.91122 19.784 4.18732 20.3436 4.74141C20.9032 5.2955 21.1816 5.95852 21.1787 6.73049C21.1759 7.50245 20.8975 8.16595 20.3436 8.72097C19.7897 9.276 19.1196 9.55163 18.3333 9.54788ZM15.4129 32.087C14.6685 32.087 14.065 31.4863 14.065 30.7454V15.009C14.065 14.311 13.5272 13.7313 12.8298 13.6579C11.8071 13.5503 10.7724 13.4129 9.72567 13.2457C8.72348 13.0857 7.75436 12.8983 6.81829 12.6837C6.10013 12.5191 5.67286 11.7938 5.85249 11.0824L5.9063 10.8693C6.08973 10.1428 6.83481 9.70891 7.56877 9.87433C9.02474 10.2025 10.5499 10.4519 12.1443 10.6227C14.231 10.8462 16.294 10.9575 18.3333 10.9566C20.3725 10.9556 22.4355 10.8439 24.5222 10.6213C26.1166 10.4512 27.6418 10.2022 29.0977 9.87425C29.8317 9.70891 30.5768 10.1428 30.7602 10.8693L30.814 11.0824C30.9937 11.7938 30.5664 12.5191 29.8482 12.6837C28.9122 12.8983 27.943 13.0857 26.9409 13.2457C25.8941 13.4129 24.8594 13.5503 23.8367 13.6579C23.1394 13.7313 22.6015 14.311 22.6015 15.009V30.7454C22.6015 31.4863 21.998 32.087 21.2536 32.087H21.1039C20.3595 32.087 19.756 31.4863 19.756 30.7454V24.9764C19.756 24.2355 19.1525 23.6348 18.4081 23.6348H18.2584C17.514 23.6348 16.9105 24.2355 16.9105 24.9764V30.7454C16.9105 31.4863 16.3071 32.087 15.5627 32.087H15.4129Z"
                        fill="#222D73"
                      />
                    </svg>
                  </div>
                  <div className="flex-1">
                    <h2
                      className="text-base sm:text-lg font-bold mb-1"
                      style={{ color: baseColors.white }}
                    >
                      Improve User Experience
                    </h2>
                    <p
                      className="text-xs sm:text-sm leading-tight"
                      style={{ color: baseColors.blueStats }}
                    >
                      Make your website accessible to all users, regardless of
                      abilities.
                    </p>
                  </div>
                </div>
              </CardContent>
            </Card>
          </div>
        </div>

        <div className="w-full">
          {siteOptions.some(
            (option: any) =>
              normalizeDomain(option.value) ===
              normalizeDomain(selectedOption?.value ?? ''),
          ) &&
            enhancedScoresCalculated &&
            processedReportKeys.length > 0 && (
              <div
                className="accessibility-issues-section rounded-xl p-2 sm:p-4 md:p-6 mt-12 shadow w-full overflow-visible box-border"
                style={{
                  backgroundColor: '#eaecfb',
                  marginLeft: 0,
                  marginRight: 0,
                  border: `1px solid ${baseColors.cardBorderPurple}`,
                }}
              >
                <div
                  className="mb-6 pb-4 w-full"
                  style={{
                    borderBottom: `2px solid ${baseColors.cardBorderPurple}`,
                  }}
                >
                  <h3
                    className="text-xl sm:text-2xl font-medium"
                    style={{ color: baseColors.grayDark2 }}
                  >
                    Scan history
                  </h3>
                </div>

                {/* Column Headers */}
                <div className="hidden md:grid grid-cols-4 gap-4 mb-4 px-4">
                  <div
                    className="text-sm font-medium uppercase tracking-wider"
                    style={{ color: baseColors.brandPrimary }}
                  >
                    Sites
                  </div>
                  <div
                    className="text-sm font-medium uppercase tracking-wider text-center"
                    style={{ color: baseColors.brandPrimary }}
                  >
                    Last scanned
                  </div>
                  <div
                    className="text-sm font-medium uppercase tracking-wider text-center"
                    style={{ color: baseColors.brandPrimary }}
                  >
                    Score
                  </div>
                  <div
                    className="text-sm font-medium uppercase tracking-wider text-center"
                    style={{ color: baseColors.brandPrimary }}
                  >
                    Action
                  </div>
                </div>

                {/* Site Cards */}
                <div className="space-y-3 max-w-full">
                  {processedReportKeys.map((row: any, idx: number) => {
                    const dateObj = new Date(Number(row.created_at));
                    const timeAgo = (() => {
                      const now = new Date();
                      const diffInMs = now.getTime() - dateObj.getTime();
                      const diffInMinutes = Math.floor(diffInMs / (1000 * 60));
                      const diffInHours = Math.floor(diffInMinutes / 60);
                      const diffInDays = Math.floor(diffInHours / 24);

                      if (diffInMinutes < 60) {
                        return `${diffInMinutes} min ago`;
                      } else if (diffInHours < 24) {
                        return `${diffInHours} h ago`;
                      } else {
                        return `${diffInDays} day${
                          diffInDays > 1 ? 's' : ''
                        } ago`;
                      }
                    })();

                    const complianceStatus = getComplianceStatus(
                      row.enhancedScore,
                    );

                    // Extract favicon from URL
                    const getFaviconUrl = (url: string) => {
                      try {
                        const domain = new URL(
                          url.startsWith('http') ? url : `https://${url}`,
                        ).hostname;
                        return `https://www.google.com/s2/favicons?sz=32&domain=${domain}`;
                      } catch {
                        return null;
                      }
                    };
                    const actualScore = Math.round(row.enhancedScore || 0);

                    return (
                      <div
                        key={row.r2_key}
                        className="block md:grid md:grid-cols-4 gap-4 md:items-center p-3 sm:p-4 rounded-lg border hover:shadow-md transition-all duration-200 group relative overflow-hidden md:overflow-visible w-full"
                        style={{
                          backgroundColor: baseColors.cardLight,
                          borderColor: baseColors.cardBorder,
                        }}
                      >
                        {/* Mobile Layout */}
                        <div className="md:hidden space-y-3 w-full max-w-full overflow-hidden">
                          {/* Site Info with 3-dots menu */}
                          <div className="flex items-center justify-between w-full max-w-full">
                            <div className="flex items-center gap-3 flex-1 min-w-0">
                              <div className="flex-shrink-0">
                                {getFaviconUrl(row.url) ? (
                                  <img
                                    src={getFaviconUrl(row.url)!}
                                    alt=""
                                    className="w-8 h-8 rounded"
                                    onError={(e) => {
                                      (
                                        e.target as HTMLImageElement
                                      ).style.display = 'none';
                                    }}
                                  />
                                ) : (
                                  <div className="w-8 h-8 rounded bg-red-500 flex items-center justify-center">
                                    <span className="text-white text-xs font-bold">
                                      {row.url.charAt(0).toUpperCase()}
                                    </span>
                                  </div>
                                )}
                              </div>
                              <div className="min-w-0 flex-1">
                                <div
                                  className="font-medium truncate"
                                  style={{ color: baseColors.grayDark2 }}
                                >
                                  {row.url
                                    .replace(/^https?:\/\//, '')
                                    .replace(/^www\./, '')}
                                </div>
                              </div>
                            </div>

                            {/* Mobile 3-Dots Menu */}
                            <div
                              className="relative flex-shrink-0 ml-2"
                              data-dropdown
                            >
                              <button
                                className="p-1 rounded hover:bg-gray-100 transition-colors"
                                onClick={() =>
                                  setOpenDropdown(
                                    openDropdown === row.r2_key
                                      ? null
                                      : row.r2_key,
                                  )
                                }
                                aria-label={`Open actions menu for ${row.url}`}
                                style={{
                                  backgroundColor:
                                    openDropdown === row.r2_key
                                      ? baseColors.white
                                      : 'transparent',
                                }}
                              >
                                <svg
                                  className="w-5 h-5"
                                  fill="currentColor"
                                  viewBox="0 0 20 20"
                                  style={{ color: baseColors.brandPrimary }}
                                >
                                  <path d="M10 6a2 2 0 110-4 2 2 0 010 4zM10 12a2 2 0 110-4 2 2 0 010 4zM10 18a2 2 0 110-4 2 2 0 010 4z" />
                                </svg>
                              </button>

                              {/* Mobile Dropdown Menu */}
                              {openDropdown === row.r2_key && (
                                <div
                                  className="absolute top-10 w-44 sm:w-48 rounded-lg shadow-lg z-50 py-2"
                                  style={{
                                    backgroundColor: baseColors.white,
                                    border: `1px solid ${baseColors.cardBorderPurple}`,
                                    maxWidth: 'calc(100vw - 3rem)',
                                    minWidth: '180px',
                                    right: '0',
                                    left: 'auto',
                                  }}
                                >
                                  <button
                                    className="w-full text-left px-4 py-2 text-sm hover:bg-gray-50 transition-colors"
                                    style={{ color: baseColors.grayDark2 }}
                                    onClick={() => {
                                      setReportUrl(
                                        `/${
                                          row.r2_key
                                        }?domain=${encodeURIComponent(
                                          row.url,
                                        )}`,
                                      );
                                      setIsSuccessModalOpen(true);
                                      setOpenDropdown(null);
                                    }}
                                  >
                                    View Report
                                  </button>
                                  <button
                                    className="w-full text-left px-4 py-2 text-sm hover:bg-gray-50 transition-colors"
                                    style={{ color: baseColors.grayDark2 }}
                                    disabled={downloadingRow === row.r2_key}
                                    onClick={async () => {
                                      setOpenDropdown(null);
                                      setDownloadingRow(row.r2_key);
                                      try {
                                        const { data: fetchedReportData } =
                                          await fetchReportByR2Key({
                                            variables: { r2_key: row.r2_key },
                                          });
                                        if (
                                          fetchedReportData &&
                                          fetchedReportData.fetchReportByR2Key
                                        ) {
                                          fetchedReportData.fetchReportByR2Key.url =
                                            row.url;
                                          const pdfBlob = await generatePDF(
                                            fetchedReportData.fetchReportByR2Key,
                                            currentLanguage,
                                          );
                                          const url =
                                            window.URL.createObjectURL(pdfBlob);
                                          const link =
                                            document.createElement('a');
                                          link.href = url;
                                          link.download =
                                            'accessibility-report.pdf';
                                          document.body.appendChild(link);
                                          link.click();
                                          document.body.removeChild(link);
                                          window.URL.revokeObjectURL(url);
                                        } else {
                                          toast.error(
                                            'Failed to generate PDF. Please try again.',
                                          );
                                        }
                                      } catch (error) {
                                        console.error(
                                          'Error fetching report:',
                                          error,
                                        );
                                        toast.error(
                                          'Failed to generate PDF. Please try again.',
                                        );
                                      } finally {
                                        setDownloadingRow(null);
                                      }
                                    }}
                                  >
                                    {downloadingRow === row.r2_key ? (
                                      <CircularProgress
                                        size={14}
                                        sx={{ color: baseColors.grayDark2 }}
                                      />
                                    ) : (
                                      'Download Detailed Report'
                                    )}
                                  </button>
                                  <button
                                    className="w-full text-left px-4 py-2 text-sm hover:bg-gray-50 transition-colors"
                                    style={{ color: baseColors.grayDark2 }}
                                    disabled={downloadingRow === row.r2_key}
                                    onClick={async () => {
                                      setOpenDropdown(null);
                                      setDownloadingRow(row.r2_key);
                                      try {
                                        const { data: fetchedReportData } =
                                          await fetchReportByR2Key({
                                            variables: { r2_key: row.r2_key },
                                          });
                                        if (
                                          fetchedReportData &&
                                          fetchedReportData.fetchReportByR2Key
                                        ) {
                                          fetchedReportData.fetchReportByR2Key.url =
                                            row.url;
                                          const pdfBlob =
                                            await generateShortPDF(
                                              fetchedReportData.fetchReportByR2Key,
                                              currentLanguage,
                                            );
                                          const url =
                                            window.URL.createObjectURL(pdfBlob);
                                          const link =
                                            document.createElement('a');
                                          link.href = url;
                                          link.download =
                                            'accessibility-short-report.pdf';
                                          document.body.appendChild(link);
                                          link.click();
                                          document.body.removeChild(link);
                                          window.URL.revokeObjectURL(url);
                                        } else {
                                          toast.error(
                                            'Failed to generate short report. Please try again.',
                                          );
                                        }
                                      } catch (error) {
                                        console.error(
                                          'Error fetching report:',
                                          error,
                                        );
                                        toast.error(
                                          'Failed to generate short report. Please try again.',
                                        );
                                      } finally {
                                        setDownloadingRow(null);
                                      }
                                    }}
                                  >
                                    {downloadingRow === row.r2_key ? (
                                      <CircularProgress
                                        size={14}
                                        sx={{ color: baseColors.grayDark2 }}
                                      />
                                    ) : (
                                      'Download Prospect Report'
                                    )}
                                  </button>
                                </div>
                              )}
                            </div>
                          </div>

                          {/* Last Scanned */}
                          <div className="text-xs">
                            <span style={{ color: baseColors.grayMuted }}>
                              LAST SCANNED
                            </span>
                            <div
                              className="text-sm mt-1"
                              style={{ color: baseColors.grayMuted }}
                            >
                              {timeAgo}
                            </div>
                          </div>

                          {/* Accessibility Score */}
                          <div className="text-xs">
                            <span style={{ color: baseColors.grayMuted }}>
                              ACCESSIBILITY SCORE
                            </span>
                            <div className="flex gap-2 sm:gap-3 mt-2">
                              <div className="flex flex-col items-center">
                                <span
                                  className="inline-flex items-center justify-center w-10 h-10 sm:w-12 sm:h-12 rounded text-sm sm:text-base font-semibold"
                                  style={{
                                    color:
                                      actualScore >= 80
                                        ? '#166534'
                                        : actualScore >= 50
                                        ? '#d97706'
                                        : '#dc2626',
                                  }}
                                >
                                  {actualScore}
                                </span>
                              </div>
                            </div>
                          </div>
                        </div>

                        {/* Site Info - Desktop Only */}
                        <div className="hidden md:flex items-center gap-3">
                          <div className="flex-shrink-0">
                            {getFaviconUrl(row.url) ? (
                              <img
                                src={getFaviconUrl(row.url)!}
                                alt=""
                                className="w-8 h-8 rounded"
                                onError={(e) => {
                                  (e.target as HTMLImageElement).style.display =
                                    'none';
                                }}
                              />
                            ) : (
                              <div className="w-8 h-8 rounded bg-red-500 flex items-center justify-center">
                                <span className="text-white text-xs font-bold">
                                  {row.url.charAt(0).toUpperCase()}
                                </span>
                              </div>
                            )}
                          </div>
                          <div className="min-w-0 flex-1">
                            <div
                              className="font-medium truncate"
                              style={{ color: baseColors.grayDark2 }}
                            >
                              {row.url
                                .replace(/^https?:\/\//, '')
                                .replace(/^www\./, '')}
                            </div>
                          </div>
                        </div>

                        {/* Last Scanned - Desktop Only */}
                        <div className="hidden md:block text-center">
                          <div
                            className="text-sm"
                            style={{ color: baseColors.grayMuted }}
                          >
                            {timeAgo}
                          </div>
                        </div>

                        {/* Desktop Score */}
                        <div className="hidden md:block text-center">
                          <span
                            className="inline-flex items-center justify-center w-10 h-10 rounded text-sm font-semibold"
                            style={{
                              color:
                                actualScore >= 80
                                  ? '#166534'
                                  : actualScore >= 50
                                  ? '#d97706'
                                  : '#dc2626',
                            }}
                          >
                            {actualScore}
                          </span>
                        </div>

                        {/* Desktop 3-Dots Menu */}
                        <div
                          className="hidden md:flex justify-center relative"
                          data-dropdown
                        >
                          <button
                            className="p-1 rounded hover:bg-gray-100 transition-colors"
                            onClick={() =>
                              setOpenDropdown(
                                openDropdown === row.r2_key ? null : row.r2_key,
                              )
                            }
                            aria-label={`Open actions menu for ${row.url}`}
                            style={{
                              backgroundColor:
                                openDropdown === row.r2_key
                                  ? baseColors.white
                                  : 'transparent',
                            }}
                          >
                            <svg
                              className="w-5 h-5"
                              fill="currentColor"
                              viewBox="0 0 20 20"
                              style={{ color: baseColors.brandPrimary }}
                            >
                              <path d="M10 6a2 2 0 110-4 2 2 0 010 4zM10 12a2 2 0 110-4 2 2 0 010 4zM10 18a2 2 0 110-4 2 2 0 010 4z" />
                            </svg>
                          </button>

                          {/* Desktop Dropdown Menu */}
                          {openDropdown === row.r2_key && (
                            <div
                              className="absolute top-10 w-48 rounded-lg shadow-lg z-50 py-2"
                              style={{
                                backgroundColor: baseColors.white,
                                border: `1px solid ${baseColors.cardBorderPurple}`,
                                maxWidth: 'calc(100vw - 3rem)',
                                minWidth: '180px',
                                right: '0',
                                left: 'auto',
                              }}
                            >
                              <button
                                className="w-full text-left px-4 py-2 text-sm hover:bg-gray-50 transition-colors"
                                style={{ color: baseColors.grayDark2 }}
                                onClick={() => {
                                  setReportUrl(
                                    `/${row.r2_key}?domain=${encodeURIComponent(
                                      row.url,
                                    )}`,
                                  );
                                  setIsSuccessModalOpen(true);
                                  setOpenDropdown(null);
                                }}
                              >
                                View Report
                              </button>
                              <button
                                className="w-full text-left px-4 py-2 text-sm hover:bg-gray-50 transition-colors"
                                style={{ color: baseColors.grayDark2 }}
                                disabled={downloadingRow === row.r2_key}
                                onClick={async () => {
                                  setOpenDropdown(null);
                                  setDownloadingRow(row.r2_key);
                                  try {
                                    const { data: fetchedReportData } =
                                      await fetchReportByR2Key({
                                        variables: { r2_key: row.r2_key },
                                      });
                                    if (
                                      fetchedReportData &&
                                      fetchedReportData.fetchReportByR2Key
                                    ) {
                                      fetchedReportData.fetchReportByR2Key.url =
                                        row.url;
                                      const pdfBlob = await generatePDF(
                                        fetchedReportData.fetchReportByR2Key,
                                        currentLanguage,
                                      );
                                      const url =
                                        window.URL.createObjectURL(pdfBlob);
                                      const link = document.createElement('a');
                                      link.href = url;
                                      link.download =
                                        'accessibility-report.pdf';
                                      document.body.appendChild(link);
                                      link.click();
                                      document.body.removeChild(link);
                                      window.URL.revokeObjectURL(url);
                                    } else {
                                      toast.error(
                                        'Failed to generate PDF. Please try again.',
                                      );
                                    }
                                  } catch (error) {
                                    console.error(
                                      'Error fetching report:',
                                      error,
                                    );
                                    toast.error(
                                      'Failed to generate PDF. Please try again.',
                                    );
                                  } finally {
                                    setDownloadingRow(null);
                                  }
                                }}
                              >
                                {downloadingRow === row.r2_key ? (
                                  <CircularProgress
                                    size={14}
                                    sx={{ color: baseColors.grayDark2 }}
                                  />
                                ) : (
                                  'Download Detailed Report'
                                )}
                              </button>
                              <button
                                className="w-full text-left px-4 py-2 text-sm hover:bg-gray-50 transition-colors"
                                style={{ color: baseColors.grayDark2 }}
                                disabled={downloadingRow === row.r2_key}
                                onClick={async () => {
                                  setOpenDropdown(null);
                                  setDownloadingRow(row.r2_key);
                                  try {
                                    const { data: fetchedReportData } =
                                      await fetchReportByR2Key({
                                        variables: { r2_key: row.r2_key },
                                      });
                                    if (
                                      fetchedReportData &&
                                      fetchedReportData.fetchReportByR2Key
                                    ) {
                                      fetchedReportData.fetchReportByR2Key.url =
                                        row.url;
                                      const pdfBlob = await generateShortPDF(
                                        fetchedReportData.fetchReportByR2Key,
                                        currentLanguage,
                                      );
                                      const url =
                                        window.URL.createObjectURL(pdfBlob);
                                      const link = document.createElement('a');
                                      link.href = url;
                                      link.download =
                                        'accessibility-short-report.pdf';
                                      document.body.appendChild(link);
                                      link.click();
                                      document.body.removeChild(link);
                                      window.URL.revokeObjectURL(url);
                                    } else {
                                      toast.error(
                                        'Failed to generate short report. Please try again.',
                                      );
                                    }
                                  } catch (error) {
                                    console.error(
                                      'Error fetching report:',
                                      error,
                                    );
                                    toast.error(
                                      'Failed to generate short report. Please try again.',
                                    );
                                  } finally {
                                    setDownloadingRow(null);
                                  }
                                }}
                              >
                                {downloadingRow === row.r2_key ? (
                                  <CircularProgress
                                    size={14}
                                    sx={{ color: baseColors.grayDark2 }}
                                  />
                                ) : (
                                  'Download Prospect Report'
                                )}
                              </button>
                            </div>
                          )}
                        </div>
                      </div>
                    );
                  })}
                </div>
              </div>
            )}

          {/* Empty State - Show when no scan results are available */}
          {siteOptions.some(
            (option: any) =>
              normalizeDomain(option.value) ===
              normalizeDomain(selectedOption?.value ?? ''),
          ) &&
            enhancedScoresCalculated &&
            processedReportKeys.length === 0 && (
              <div
                className="accessibility-issues-section rounded-xl p-2 sm:p-4 md:p-6 mt-12 shadow w-full overflow-visible box-border"
                style={{
                  backgroundColor: baseColors.blueSection,
                  marginLeft: 0,
                  marginRight: 0,
                  border: `1px solid ${baseColors.cardBorderPurple}`,
                }}
              >
                <div
                  className="mb-6 pb-4 w-full"
                  style={{
                    borderBottom: `2px solid ${baseColors.cardBorderPurple}`,
                  }}
                >
                  <h3
                    className="text-xl sm:text-2xl font-medium"
                    style={{ color: baseColors.grayDark2 }}
                  >
                    Scan history
                  </h3>
                </div>

                {/* Empty State Content */}
                <div className="flex flex-col items-center justify-center py-12 px-4">
                  <div className="mb-6">
                    <img
                      src={notFoundImage}
                      alt="No scan results found"
                      className="w-48 h-48 object-contain"
                    />
                  </div>
                  <div className="text-center">
                    <h4
                      className="text-lg font-medium mb-2"
                      style={{ color: baseColors.grayDark2 }}
                    >
                      You currently have no previous scan histories
                    </h4>
                  </div>
                </div>
              </div>
            )}
        </div>

        {/* Success Modal with link to open report */}
        <Modal isOpen={isSuccessModalOpen}>
          <div className="p-8 text-center relative">
            <button
              onClick={() => setIsSuccessModalOpen(false)}
              className="absolute top-3 right-3 w-8 h-8 bg-white rounded-full shadow-lg hover:bg-gray-50 transition-colors"
              aria-label="Close modal"
            >
              <svg
                className="w-5 h-5 mx-auto"
                fill="none"
                stroke="currentColor"
                viewBox="0 0 24 24"
                aria-hidden="true"
              >
                <path
                  strokeLinecap="round"
                  strokeLinejoin="round"
                  strokeWidth={2}
                  d="M6 18L18 6M6 6l12 12"
                />
              </svg>
            </button>
            <div className="mb-6">
              <FaCheckCircle size={64} color="green" className="mx-auto mb-4" />
              <h2 className="text-2xl font-bold text-gray-800 mb-2">
                Report Generated Successfully!
              </h2>
              <p className="text-gray-600">
                Your accessibility report is ready to view.
              </p>
            </div>
            <div className="flex gap-4 justify-center">
              <button
                onClick={() => {
                  const newTab = window.open(reportUrl, '_blank');
                  if (newTab) newTab.focus();
                  setIsSuccessModalOpen(false);
                }}
                className="bg-blue-600 text-white px-6 py-3 rounded-lg hover:bg-blue-700 transition-colors font-medium"
              >
                Open Report
              </button>
              <button
                onClick={() => setIsSuccessModalOpen(false)}
                className="bg-gray-300 text-gray-700 px-6 py-3 rounded-lg hover:bg-gray-400 transition-colors font-medium"
              >
                Close
              </button>
            </div>
          </div>
        </Modal>
      </div>
    </>
  );
};

export default AccessibilityReport;<|MERGE_RESOLUTION|>--- conflicted
+++ resolved
@@ -4923,7 +4923,31 @@
                 />
               </div>
 
-<<<<<<< HEAD
+              <div className="w-full md:flex-1 min-w-0 md:min-w-[320px] md:max-w-[400px]">
+                <div className="flex flex-col md:flex-row gap-3">
+                  {/* Dropdown for scan type options */}
+                  <div ref={dropdownRef} className="relative flex-1">
+                    <button
+                      type="button"
+                      onClick={() => setIsDropdownOpen(!isDropdownOpen)}
+                      className="w-full bg-white border border-gray-300 rounded-md px-3 py-2 pr-8 text-xs font-medium text-gray-700 focus:outline-none focus:ring-2 focus:ring-blue-500 focus:border-transparent h-[38px] flex items-center justify-between"
+                    >
+                      <div className="flex items-center space-x-2">
+                        {selectedScanType && (
+                          <>
+                            <selectedScanType.icon
+                              className={`w-4 h-4 ${selectedScanType.color}`}
+                            />
+                            <span>{selectedScanType.label}</span>
+                          </>
+                        )}
+                      </div>
+                      <ChevronDown
+                        className={`w-3 h-3 text-gray-400 transition-transform ${
+                          isDropdownOpen ? 'rotate-180' : ''
+                        }`}
+                      />
+                    </button>
               {/* Scan Type Selector */}
               <div className="w-full lg:w-auto lg:min-w-[220px]">
                 <div ref={dropdownRef} className="relative">
@@ -4968,95 +4992,6 @@
                     />
                   </button>
 
-                  {isDropdownOpen && (
-                    <div
-                      className="absolute z-10 w-full mt-1 rounded-lg shadow-lg overflow-hidden"
-                      style={{
-                        backgroundColor: baseColors.white,
-                        border: `1px solid ${baseColors.cardBorderPurple}`,
-                      }}
-                    >
-                      {scanTypeOptions.map((option) => {
-                        const IconComponent = option.icon;
-                        const isDisabled = option.disabled;
-                        return (
-                          <button
-                            key={option.value}
-                            type="button"
-                            disabled={isDisabled}
-                            onClick={() => {
-                              if (!isDisabled) {
-                                setScanType(option.value);
-                                setIsDropdownOpen(false);
-                              }
-                            }}
-                            className={`w-full px-3 py-2 text-sm font-medium text-left flex items-center space-x-2 transition-colors ${
-                              isDisabled
-                                ? 'opacity-50 cursor-not-allowed'
-                                : scanType === option.value
-                                ? 'hover:opacity-80'
-                                : 'hover:opacity-80'
-                            }`}
-                            style={{
-                              backgroundColor:
-                                scanType === option.value
-                                  ? baseColors.brandPrimary
-                                  : 'transparent',
-                              color:
-                                scanType === option.value
-                                  ? baseColors.white
-                                  : isDisabled
-                                  ? baseColors.grayMuted
-                                  : baseColors.grayDark2,
-                            }}
-                          >
-                            <IconComponent
-                              className={`w-4 h-4 ${
-                                isDisabled
-                                  ? 'opacity-50'
-                                  : scanType === option.value
-                                  ? ''
-                                  : option.color
-                              }`}
-                            />
-                            <span>{option.label}</span>
-                            {isDisabled && (
-                              <span className="ml-auto text-xs opacity-70">
-                                (Coming Soon)
-                              </span>
-                            )}
-                          </button>
-                        );
-                      })}
-                    </div>
-                  )}
-=======
-              <div className="w-full md:flex-1 min-w-0 md:min-w-[320px] md:max-w-[400px]">
-                <div className="flex flex-col md:flex-row gap-3">
-                  {/* Dropdown for scan type options */}
-                  <div ref={dropdownRef} className="relative flex-1">
-                    <button
-                      type="button"
-                      onClick={() => setIsDropdownOpen(!isDropdownOpen)}
-                      className="w-full bg-white border border-gray-300 rounded-md px-3 py-2 pr-8 text-xs font-medium text-gray-700 focus:outline-none focus:ring-2 focus:ring-blue-500 focus:border-transparent h-[38px] flex items-center justify-between"
-                    >
-                      <div className="flex items-center space-x-2">
-                        {selectedScanType && (
-                          <>
-                            <selectedScanType.icon
-                              className={`w-4 h-4 ${selectedScanType.color}`}
-                            />
-                            <span>{selectedScanType.label}</span>
-                          </>
-                        )}
-                      </div>
-                      <ChevronDown
-                        className={`w-3 h-3 text-gray-400 transition-transform ${
-                          isDropdownOpen ? 'rotate-180' : ''
-                        }`}
-                      />
-                    </button>
-
                     {isDropdownOpen && (
                       <div className="absolute z-10 w-full mt-1 bg-white border border-gray-300 rounded-md shadow-lg">
                         {scanTypeOptions.map((option) => {
@@ -5103,9 +5038,9 @@
                       className="w-4 h-4 text-green-600 focus:ring-green-500"
                     />
                   </div>
->>>>>>> b6ffb213
                 </div>
               </div>
+            </div>
 
               {/* Free Scan Button */}
               <button
