import React, {
  FormEvent,
  useCallback,
  useEffect,
  useRef,
  useState,
} from 'react';
import { parse } from 'tldts';
import BannerImage from '@/assets/images/WebAbility Hero3.png';
import SingleBannerImage from '@/assets/images/WebAbilityBanner.png';
import MySiteImage from '@/assets/images/my_site.png';
import { ReactComponent as LogoIcon } from '@/assets/images/svg/logo.svg';
import { useMutation } from '@apollo/client';
import addSite from '@/queries/sites/addSite';
import { toast } from 'sonner';
import {
  getRootDomain,
  isValidRootDomainFormat,
  isIpAddress,
} from '@/utils/domainUtils';
import PlanSetting from '../SiteDetail/PlanSetting';
import { useSelector } from 'react-redux';
import { RootState } from '@/config/store';
import useOrganizationName from '@/hooks/useOrganizationName';
import classNames from 'classnames';
import { APP_SUMO_BUNDLE_NAMES } from '@/constants';
import {
  Card,
  CardContent,
  CardHeader,
  Chip,
  CircularProgress,
  LinearProgress,
  Tab,
  Tabs,
} from '@mui/material';
import { FaCheckCircle, FaClock, FaCreditCard, FaUsers } from 'react-icons/fa';
import { handleBilling } from '../Profile/BillingPortalLink';
import { BarChart } from 'recharts';
import { MdBarChart } from 'react-icons/md';
import { FaCalendarDays } from 'react-icons/fa6';
import { useLocation } from 'react-router-dom';
import { getAuthenticationCookie } from '@/utils/cookie';

interface ModalProps {
  isOpen: boolean;
  paymentView: boolean;
  onClose: () => void;
  children: React.ReactNode;
  optionalDomain: any;
  isStripeCustomer: boolean;
  domainCount: number;
  closeModal: () => void;
}

interface DomainFormData {
  domainName: string;
}

const Modal: React.FC<ModalProps> = ({
  isStripeCustomer,
  isOpen,
  onClose,
  children,
  paymentView,
  optionalDomain,
  domainCount,
  closeModal,
}) => {
  if (!isOpen) return null;

  const organization = useSelector(
    (state: RootState) => state.organization.data,
  );

  return (
    <div className="fixed inset-0 bg-black bg-opacity-60 backdrop-blur-sm z-50">
      <div className="modal-perfect-center w-full max-w-md max-h-[90vh] overflow-y-auto no-scrollbar modal-container p-4">
        {/* Content */}
        <div className="w-full">{children}</div>
      </div>
    </div>
  );
};

export type TDomain = {
  id: string;
  url: string;
  __typename: string;
  trial?: number;
};

const TrialBannerAndModal: React.FC<any> = ({
  allDomains,
  setReloadSites,
  isModalOpen,
  closeModal,
  openModal,
  paymentView,
  setPaymentView,
  optionalDomain,
  customerData,
}: any) => {
  const { data: userData, loading: userLoading } = useSelector(
    (state: RootState) => state.user,
  );
  const organization = useSelector(
    (state: RootState) => state.organization.data,
  );
  const organizationName = useOrganizationName();
  const [isStripeCustomer, setIsStripeCustomer] = useState(false);
  const [activePlan, setActivePlan] = useState('');
  const [isYearly, setIsYearly] = useState(false);
  const [billingLoading, setBillingLoading] = useState(false);
  const [domainName, setDomainName] = useState(
    optionalDomain ? optionalDomain : '',
  );
  const [addedDomain, setAddedDomain] = useState<TDomain>({
    id: '',
    url: '',
    __typename: '',
  });
  const [domainCount, setDomainCount] = useState(0);
  const [cardTrial, setCardTrial] = useState(false);
  const [trialPlan, setTrialPlan] = useState(false);
  const [planMetaData, setPlanMetaData] = useState<any>({});
  const [expiryDays, setExpiryDays] = useState(-1);
  const [noPlan, setNoPlan] = useState(false);
  const [portalClick, setPortalClick] = useState(false);
  const [promoCode, setPromoCode] = useState('');
  const { search } = useLocation();
  const trialReload = useRef(false);
  const isMountedRef = useRef(true);

  const showPaymentModal = async () => {
    const sanitizedDomain = getRootDomain(formData.domainName);
    const lowerDomain = formData.domainName.toLowerCase().trim();
    const isUsComSubdomain = lowerDomain.endsWith('.us.com') && lowerDomain !== 'us.com';
    // For *.us.com subdomains, preserve the full domain; otherwise use root domain
    const effectiveDomain = isUsComSubdomain 
      ? lowerDomain.replace(/^(https?:\/\/)?(www\.)?/, '').split(/[\/?#]/)[0]
      : sanitizedDomain;
    // Only bypass validation for *.us.com subdomains, validate all other domains normally
    if (
      sanitizedDomain !== 'localhost' &&
      !isIpAddress(sanitizedDomain) &&
      !isValidRootDomainFormat(sanitizedDomain) &&
      !isUsComSubdomain
    ) {
      toast.error('You must enter a valid domain name!');
      return;
    }
    const response = await addSiteMutation({
      variables: { url: effectiveDomain },
    });
    if (response.errors) {
      try {
        const originalInputDetails = parse(formData.domainName);
        if (
          originalInputDetails.domain === sanitizedDomain &&
          originalInputDetails.subdomain &&
          originalInputDetails.subdomain.toLowerCase() !== 'www'
        ) {
          toast.error(
            `The root domain '${sanitizedDomain}' is already registered. This covers subdomains like '${formData.domainName}'. You don't need to add it separately.`,
          );
        } else if (
          originalInputDetails.domain === sanitizedDomain &&
          originalInputDetails.subdomain &&
          originalInputDetails.subdomain.toLowerCase() === 'www'
        ) {
          toast.error(
            `The domain '${sanitizedDomain}' (derived from your input '${formData.domainName}') is already registered.`,
          );
        } else {
          toast.error(`The domain '${sanitizedDomain}' is already in use.`);
        }
      } catch (parseError) {
        console.error('Error parsing domain name:', parseError);
        toast.error(`The domain '${sanitizedDomain}' is already in use.`);
      }
    } else {
      toast.success(`The domain was successfully added. Please Wait`);

      // Quick Fix not permanent
      if (window.location.pathname == '/dashboard') {
        window.location.href = '/add-domain';
      }
      setDomainName(effectiveDomain);
      setBillingLoading(true);
    }
  };

  // useEffect(() => {
  //   const params = new URLSearchParams(search);
  //   if (params.get('open-modal') === 'true') {
  //     openModal();
  //     params.delete('open-modal');
  //     const newSearch = params.toString();
  //     const newUrl =
  //       window.location.pathname + (newSearch ? '?' + newSearch : '');
  //     window.history.replaceState(null, '', newUrl);
  //   }
  // }, [search]);

  const [subMonthlyCount, setSubMonthlyCount] = useState(0);
  const [subYearlyCount, setSubYearlyCount] = useState(0);

  const [trialMonthlyCount, setTrialMonthlyCount] = useState(0);
  const [trialYearlyCount, setTrialYearlyCount] = useState(0);

  const [tierPlan, setTierPlan] = useState(false);
  const [appSumoCount, setAppSumoCount] = useState(0);
  const [appSumoActive, setAppSumoActive] = useState(0);

  useEffect(() => {
    if (customerData) {
      if (customerData.isCustomer == true) {
        // console.log(customerData);
        if (customerData.tierPlan && customerData.tierPlan == true) {
          setTierPlan(true);
        }
        if (customerData.subscriptions) {
          try {
            const subs = JSON.parse(customerData.subscriptions);
            // console.log("subs = ",subs);
            setSubMonthlyCount(subs.monthly.length);
            setSubYearlyCount(subs.yearly.length);
            // setSubCount(subs.length);
          } catch (parseError) {
            console.error('Error parsing subscriptions:', parseError);
            setSubMonthlyCount(0);
            setSubYearlyCount(0);
          }
        }

        if (customerData.trial_subs) {
          try {
            const trials = JSON.parse(customerData.trial_subs);
            // console.log("trials =",trials);
            setTrialMonthlyCount(
              (prevCount) => prevCount + trials.monthly.length,
            );
            setTrialYearlyCount(trials.yearly.length);
            // setTrialsCount(trials.length);
          } catch (parseError) {
            console.error('Error parsing trial subscriptions:', parseError);
          }
        }

        setIsStripeCustomer(true);
        setActivePlan(customerData.plan_name);
        if (customerData.plan_name == '') {
          setNoPlan(true);
        }

        if (customerData.interval == 'yearly') {
          setIsYearly(true);
        }
        if (customerData.expiry) {
          setTrialPlan(true);
          setExpiryDays(customerData.expiry);
        }
        if (customerData.submeta) {
          setPlanMetaData(customerData.submeta);
        }
        if (customerData.appSumoCount) {
          setAppSumoActive(customerData.appSumoCount);
        }
        if (customerData.codeCount) {
          setAppSumoCount(customerData.codeCount * 2);
        }

        if (customerData.infinityToken) {
          setAppSumoCount(Infinity);
        }
      } else {
        setNoPlan(true);
      }
    }
  }, [customerData]);

  let maxSites = appSumoCount * 2 || 2;

  const handleSubscription = useCallback(async () => {
    setBillingLoading(true);
    let url = `${process.env.REACT_APP_BACKEND_URL}/create-subscription`;
    const bodyData = {
      email: userData.email,
      returnURL: window.location.href,
      planName: activePlan.toLowerCase(),
      billingInterval:
        !isYearly || APP_SUMO_BUNDLE_NAMES.includes(activePlan.toLowerCase())
          ? 'MONTHLY'
          : 'YEARLY',
      domainId: addedDomain.id,
      domainUrl: addedDomain.url,
      userId: userData.id,
    };
    const token = getAuthenticationCookie();

    try {
      const response = await fetch(url, {
        method: 'POST',
        headers: {
          'Content-Type': 'application/json',
          ...(token ? { Authorization: `Bearer ${token}` } : {}),
        },
        body: JSON.stringify(bodyData),
      });

      if (!response.ok) {
        throw new Error('Network response was not ok');
      }

      const data = await response.json();
      if (isMountedRef.current) {
        toast.success('The domain was successfully added to your active plan');
        setBillingLoading(false);
        closeModal();
        setPaymentView(false);
        window.location.reload();
      }
    } catch (error) {
      // Handle error
      if (isMountedRef.current) {
        toast.error(
          'You have reached the maximum number of allowed domains for this plan',
        );
        console.error('There was a problem with the fetch operation:', error);
        setBillingLoading(false);
        setPaymentView(false);
        closeModal();
      }
    }
  }, [activePlan, isYearly, addedDomain, userData, closeModal, setPaymentView]);

  const handleSubscriptionAndRedirect = useCallback(async () => {
    try {
      await handleSubscription();
      if (isMountedRef.current) {
        window.location.href = '/add-domain';
      }
    } catch (error) {
      console.error('Error handling subscription:', error);
      if (isMountedRef.current) {
        toast.error('There was an error processing your subscription');
      }
    }
  }, [handleSubscription]);

  useEffect(() => {
    if (addedDomain?.url !== '' && paymentView !== true) {
      if (activePlan !== '' && tierPlan) {
        handleSubscriptionAndRedirect();
      } else {
        setPaymentView(true);
      }
    }
  }, [
    addedDomain,
    paymentView,
    activePlan,
    tierPlan,
    handleSubscriptionAndRedirect,
  ]);

  useEffect(() => {
    if (allDomains) {
      // Handle both old structure (array) and new structure (PaginatedSites)
      const sites = allDomains.getUserSites?.sites || allDomains.getUserSites || [];
      const total = allDomains.getUserSites?.total || sites.length;
      
      if (domainName) {
        const newdomain = sites.filter(
          (site: any) => site.url == domainName,
        )[0];
        setDomainCount(total);
        if (newdomain) {
          setAddedDomain(newdomain);
        }
      }
      let trialSites = 0;
      for (let site of sites) {
        if (site?.trial == 1) {
          trialSites++;
        }
      }

      setTrialMonthlyCount(trialSites);
    }
  }, [allDomains]);

  useEffect(() => {
    if (allDomains) {
      // Handle both old structure (array) and new structure (PaginatedSites)
      const sites = allDomains.getUserSites?.sites || allDomains.getUserSites || [];
      const total = allDomains.getUserSites?.total || sites.length;
      
      const newdomain = sites.filter(
        (site: any) => site.url == optionalDomain,
      )[0];
      setDomainCount(total);
      if (newdomain) {
        setAddedDomain(newdomain);
      }
    }
  }, [optionalDomain]);

  const upgradeAppSumo = async () => {
    if (promoCode.length <= 2) {
      toast.error('Invalid promo');
      return;
    }
    setPortalClick(true);
    let url = `${process.env.REACT_APP_BACKEND_URL}/upgrade-appsumo-subscription`;
    const bodyData = {
      email: userData.email,
      planName: activePlan.toLowerCase(),
      userId: userData.id,
      promoCode: promoCode,
    };

    const token = getAuthenticationCookie();

    try {
      const response = await fetch(url, {
        method: 'POST',
        headers: {
          'Content-Type': 'application/json',
          ...(token ? { Authorization: `Bearer ${token}` } : {}),
        },
        body: JSON.stringify(bodyData),
      });

      if (!response.ok) {
        throw new Error('Network response was not ok');
      }

      const data = await response.json();
      toast.success('Your Plan has been updated');
      setTimeout(() => {
        setPortalClick(false);
        window.location.reload();
      }, 2000);
    } catch (error) {
      // Handle error
      toast.error(
        'There was an error updating your plan, please try again later',
      );
      console.error('There was a problem with the fetch operation:', error);
      setPortalClick(false);
    }
  };

  useEffect(() => {
    if (cardTrial == true) {
      showPaymentModal();
    }
  }, [cardTrial]);

  // Cleanup effect to prevent state updates on unmounted component
  useEffect(() => {
    return () => {
      isMountedRef.current = false;
    };
  }, []);

  const [formData, setFormData] = useState<DomainFormData>({ domainName: '' });

  const [addSiteMutation, { error: addSiteError, loading: addSiteLoading }] =
    useMutation(addSite, {
      onCompleted: () => {
        setReloadSites(true);
      },
      onError: () => {
        setReloadSites(true);
      },
    });

  const handleInputChange = (e: React.ChangeEvent<HTMLInputElement>) => {
    setFormData({ ...formData, [e.target.name]: e.target.value });
  };

  const handleSubmit = async (e: any) => {
    e.preventDefault();
    const sanitizedDomain = getRootDomain(formData.domainName);
<<<<<<< HEAD
    const lowerDomain = formData.domainName.toLowerCase().trim();
    const isUsComSubdomain = lowerDomain.endsWith('.us.com') && lowerDomain !== 'us.com';
    // For *.us.com subdomains, preserve the full domain; otherwise use root domain
    const effectiveDomain = isUsComSubdomain 
      ? lowerDomain.replace(/^(https?:\/\/)?(www\.)?/, '').split(/[\/?#]/)[0]
      : sanitizedDomain;
    // Only bypass validation for *.us.com subdomains, validate all other domains normally
=======
    const effectiveDomain =
      sanitizedDomain === 'us.com' &&
      formData.domainName.toLowerCase().includes('name.us.com')
        ? 'name.us.com'
        : sanitizedDomain;
>>>>>>> 18059889
    if (
      sanitizedDomain !== 'localhost' &&
      !isIpAddress(sanitizedDomain) &&
      !isValidRootDomainFormat(sanitizedDomain) &&
      !isUsComSubdomain
    ) {
      toast.error('You must enter a valid domain name!');
      return;
    }

    try {
      const response = await addSiteMutation({
        variables: { url: effectiveDomain },
      });

      if (response.errors) {
        try {
          const originalInputDetails = parse(formData.domainName);
          if (
            originalInputDetails.domain === sanitizedDomain &&
            originalInputDetails.subdomain &&
            originalInputDetails.subdomain.toLowerCase() !== 'www'
          ) {
            toast.error(
              `The root domain '${sanitizedDomain}' is already registered. This covers subdomains like '${formData.domainName}'. You don't need to add it separately.`,
            );
          } else if (
            originalInputDetails.domain === sanitizedDomain &&
            originalInputDetails.subdomain &&
            originalInputDetails.subdomain.toLowerCase() === 'www'
          ) {
            toast.error(
              `The domain '${sanitizedDomain}' (derived from your input '${formData.domainName}') is already registered.`,
            );
          } else {
            toast.error(`The domain '${sanitizedDomain}' is already in use.`);
          }
        } catch (parseError) {
          console.error('Error parsing domain name:', parseError);
          toast.error(`The domain '${sanitizedDomain}' is already in use.`);
        }
      } else {
        toast.success('The domain was added successfully. Please Wait');
        if (trialReload.current == true) {
          window.location.reload();
        }
        // window.location.href = '/add-domain';
      }
    } catch (error) {
      console.error('Error adding domain:', error);
      toast.error('There was an error adding the domain. Please try again.');
    }
  };

  const [tabValue, setTabValue] = useState('monthly');

  // Sample data - replace with your actual data
  const subscriptionData = {
    monthly: {
      active: subMonthlyCount,
      trial: trialMonthlyCount,
    },
    yearly: {
      active: subYearlyCount,
      trial: trialYearlyCount,
    },
  };

  const totalActive =
    subscriptionData.monthly.active +
    subscriptionData.yearly.active +
    subscriptionData.monthly.trial +
    subscriptionData.yearly.trial;

  const handleTabChange = (event: React.SyntheticEvent, newValue: string) => {
    setTabValue(newValue);
  };
  return (
    <>
      <div>
        <Modal
          isStripeCustomer={isStripeCustomer}
          isOpen={isModalOpen}
          onClose={closeModal}
          paymentView={paymentView}
          optionalDomain={optionalDomain}
          domainCount={domainCount}
          closeModal={closeModal}
        >
          {paymentView ? (
            <PlanSetting
              key={domainName}
              domain={addedDomain}
              setReloadSites={setReloadSites}
              cardTrial={cardTrial}
              customerData={customerData}
            />
          ) : (
            <div className="px-4 md:px-6 lg:px-8 py-3 md:py-4 flex flex-col bg-white rounded-lg shadow-lg sm:min-h-screen sm:max-h-screen md:min-h-0 sm:overflow-y-auto no-scrollbar relative w-full">
              {/* Close button - visible on all screen sizes */}
              <button
                className="absolute top-4 right-4 text-gray-600 hover:text-gray-800 text-2xl hover:bg-gray-100 transition-colors duration-200 p-1 rounded-full z-10"
                onClick={closeModal}
              >
                ×
              </button>
              <div className="flex flex-col gap-3 sm:flex-none md:flex-1 sm:overflow-visible md:overflow-hidden">
                {/* Logo Section */}
                <div className="flex justify-center mb-4">
                  {organization?.logo_url ? (
                    <img
                      src={organization.logo_url}
                      alt={organization.name || 'Organization logo'}
                      className="h-7 sm:h-7 md:h-10 lg:h-12 object-contain"
                      style={{ maxWidth: '100%', maxHeight: '48px' }}
                    />
                  ) : (
                    <LogoIcon className="w-26 h-7 sm:w-26 sm:h-7 md:w-40 md:h-10 lg:w-48 lg:h-12" />
                  )}
                </div>

                <div className="space-y-2 lg:pt-4">
                  <h1 className="text-xl md:text-2xl font-bold text-gray-900 leading-tight">
                    Make your business accessible today!
                  </h1>
                  <p className="text-gray-600 text-sm md:text-base leading-relaxed">
                    Streamline web accessibility with {organizationName}Widget, the #1
                    web accessibility, WCAG and ADA compliance solution.
                  </p>
                </div>

                {/* Domain Input Section */}
                <div className="space-y-2">
                  <h2 className="text-lg font-semibold text-gray-800 mb-2">
                    Your Domain
                  </h2>
                  <div className="relative">
                    <input
                      type="text"
                      id="domainName"
                      name="domainName"
                      placeholder="example.com"
                      value={formData.domainName}
                      onChange={handleInputChange}
                      className="w-full px-3 py-3 text-base border border-gray-200 rounded-lg focus:border-blue-500 focus:ring-2 focus:ring-blue-100 transition-all duration-200 placeholder-gray-400 bg-gray-50 hover:bg-white focus:bg-white"
                      form="bannerForm"
                    />
                  </div>
                  <p className="text-xs text-gray-600 mt-2">
                    Please add only the root domain. We will manage the
                    subdomains on our end.
                  </p>
                </div>

                <div className="sm:flex-none md:flex-1 sm:overflow-visible md:overflow-y-auto sm:overflow-y-auto no-scrollbar">
                  <form
                    id="bannerForm"
                    onSubmit={handleSubmit}
                    className="space-y-3"
                  >
                    {/* Trial Options */}
                    <div className="space-y-3">
                      <h3 className="text-base md:text-lg font-semibold text-gray-800 mb-3">
                        Choose Your Trial Option
                      </h3>

                      <div className="grid grid-cols-1 md:grid-cols-2 gap-2 md:gap-3">
                        <button
                          type="button"
                          className="group relative p-3 md:p-4 text-left border-2 border-blue-300 rounded-xl bg-gradient-to-br from-blue-50 to-white hover:from-blue-100 hover:to-blue-50 transition-all duration-300 hover:border-blue-400 hover:shadow-lg disabled:opacity-50 disabled:cursor-not-allowed"
                          onClick={() => {
                            if (
                              !formData.domainName ||
                              formData.domainName.trim() === ''
                            ) {
                              toast.error('Please enter a domain name first!');
                              return;
                            }
                            setCardTrial(true);
                          }}
                          disabled={
                            addSiteLoading ||
                            billingLoading ||
                            !formData.domainName
                          }
                        >
                          <div className="flex items-center space-x-2">
                            <div className="flex-shrink-0">
                              <div className="w-8 h-8 bg-blue-100 rounded-full flex items-center justify-center">
                                <svg
                                  className="w-4 h-4 text-blue-600"
                                  fill="none"
                                  stroke="currentColor"
                                  viewBox="0 0 24 24"
                                >
                                  <path
                                    strokeLinecap="round"
                                    strokeLinejoin="round"
                                    strokeWidth={2}
                                    d="M3 10h18M7 15h1m4 0h1m-7 4h12a3 3 0 003-3V8a3 3 0 00-3-3H6a3 3 0 00-3 3v8a3 3 0 003 3z"
                                  />
                                </svg>
                              </div>
                            </div>
                            <div>
                              <h4 className="text-sm font-semibold text-gray-900">
                                30 Day Trial
                              </h4>
                              <p className="text-xs text-gray-600">
                                Requires credit card
                              </p>
                            </div>
                          </div>
                          {addSiteLoading || billingLoading ? (
                            <div className="mt-2 text-center">
                              <div className="inline-flex items-center text-blue-600 text-xs">
                                <svg
                                  className="animate-spin -ml-1 mr-2 h-3 w-3 text-blue-600"
                                  xmlns="http://www.w3.org/2000/svg"
                                  fill="none"
                                  viewBox="0 0 24 24"
                                >
                                  <circle
                                    className="opacity-25"
                                    cx="12"
                                    cy="12"
                                    r="10"
                                    stroke="currentColor"
                                    strokeWidth="4"
                                  ></circle>
                                  <path
                                    className="opacity-75"
                                    fill="currentColor"
                                    d="M4 12a8 8 0 018-8V0C5.373 0 0 5.373 0 12h4zm2 5.291A7.962 7.962 0 014 12H0c0 3.042 1.135 5.824 3 7.938l3-2.647z"
                                  ></path>
                                </svg>
                                Please Wait...
                              </div>
                            </div>
                          ) : null}
                        </button>

                        <button
                          disabled={
                            addSiteLoading ||
                            billingLoading ||
                            !formData.domainName
                          }
                          type="submit"
                          onClick={() => {
                            if (
                              !formData.domainName ||
                              formData.domainName.trim() === ''
                            ) {
                              toast.error('Please enter a domain name first!');
                              return;
                            }
                            trialReload.current = true;
                          }}
                          className="group relative p-3 md:p-4 text-left border-2 border-blue-300 rounded-xl bg-gradient-to-br from-blue-50 to-white hover:from-blue-100 hover:to-blue-50 transition-all duration-300 hover:border-blue-400 hover:shadow-lg disabled:opacity-50 disabled:cursor-not-allowed"
                        >
                          <div className="flex items-center space-x-2">
                            <div className="flex-shrink-0">
                              <div className="w-8 h-8 bg-blue-100 rounded-full flex items-center justify-center">
                                <svg
                                  className="w-4 h-4 text-blue-600"
                                  fill="none"
                                  stroke="currentColor"
                                  viewBox="0 0 24 24"
                                >
                                  <path
                                    strokeLinecap="round"
                                    strokeLinejoin="round"
                                    strokeWidth={2}
                                    d="M12 8v4l3 3m6-3a9 9 0 11-18 0 9 9 0 0118 0z"
                                  />
                                </svg>
                              </div>
                            </div>
                            <div>
                              <h4 className="text-sm font-semibold text-gray-900">
                                15 Day Trial
                              </h4>
                              <p className="text-xs text-gray-600">
                                No credit card required
                              </p>
                            </div>
                          </div>
                          {addSiteLoading || billingLoading ? (
                            <div className="mt-2 text-center">
                              <div className="inline-flex items-center text-blue-600 text-xs">
                                <svg
                                  className="animate-spin -ml-1 mr-2 h-3 w-3 text-blue-600"
                                  xmlns="http://www.w3.org/2000/svg"
                                  fill="none"
                                  viewBox="0 0 24 24"
                                >
                                  <circle
                                    className="opacity-25"
                                    cx="12"
                                    cy="12"
                                    r="10"
                                    stroke="currentColor"
                                    strokeWidth="4"
                                  ></circle>
                                  <path
                                    className="opacity-75"
                                    fill="currentColor"
                                    d="M4 12a8 8 0 018-8V0C5.373 0 0 5.373 0 12h4zm2 5.291A7.962 7.962 0 014 12H0c0 3.042 1.135 5.824 3 7.938l3-2.647z"
                                  ></path>
                                </svg>
                                Please Wait...
                              </div>
                            </div>
                          ) : null}
                        </button>
                      </div>
                    </div>

                    {/* Skip Trial Button */}
                    <div className="pt-2">
                      <button
                        type="button"
                        className="w-full py-2 md:py-3 px-3 md:px-4 text-white text-sm md:text-base font-semibold text-center rounded-xl bg-gradient-to-r from-blue-600 to-blue-700 hover:from-blue-700 hover:to-blue-800 transition-all duration-300 shadow-lg hover:shadow-xl transform hover:-translate-y-1 disabled:opacity-50 disabled:cursor-not-allowed disabled:transform-none"
                        onClick={() => {
                          if (
                            !formData.domainName ||
                            formData.domainName.trim() === ''
                          ) {
                            toast.error('Please enter a domain name first!');
                            return;
                          }
                          showPaymentModal();
                        }}
                        disabled={
                          addSiteLoading ||
                          billingLoading ||
                          !formData.domainName
                        }
                      >
                        {addSiteLoading || billingLoading ? (
                          <div className="flex items-center justify-center space-x-2">
                            <svg
                              className="animate-spin -ml-1 mr-2 h-4 w-4 text-white"
                              xmlns="http://www.w3.org/2000/svg"
                              fill="none"
                              viewBox="0 0 24 24"
                            >
                              <circle
                                className="opacity-25"
                                cx="12"
                                cy="12"
                                r="10"
                                stroke="currentColor"
                                strokeWidth="4"
                              ></circle>
                              <path
                                className="opacity-75"
                                fill="currentColor"
                                d="M4 12a8 8 0 018-8V0C5.373 0 0 5.373 0 12h4zm2 5.291A7.962 7.962 0 014 12H0c0 3.042 1.135 5.824 3 7.938l3-2.647z"
                              ></path>
                            </svg>
                            Please Wait...
                          </div>
                        ) : (
                          <div className="flex items-center justify-center space-x-2">
                            Skip trial & buy
                          </div>
                        )}
                      </button>
                    </div>

                    {/* AppSumo User Notice */}
                    {organization?.id === '1' && (
                    <div className="relative mt-3 p-3 bg-gradient-to-r from-yellow-400 to-amber-500 rounded-lg shadow-md border border-yellow-300 overflow-hidden">
                      {/* Background decoration */}
                      <div className="absolute top-0 right-0 w-16 h-16 -mr-8 -mt-8 bg-yellow-300 rounded-full opacity-20"></div>
                      <div className="absolute top-0 right-0 w-10 h-10 -mr-5 -mt-5 bg-yellow-200 rounded-full opacity-30"></div>

                      <div className="relative z-10">
                        <div className="flex items-start space-x-3">
                          <div className="flex-shrink-0">
                            <div className="w-8 h-8 bg-yellow-600 rounded-full flex items-center justify-center shadow-md">
                              <svg
                                className="w-4 h-4 text-white"
                                fill="currentColor"
                                viewBox="0 0 20 20"
                                xmlns="http://www.w3.org/2000/svg"
                              >
                                <path
                                  fillRule="evenodd"
                                  d="M18 10a8 8 0 11-16 0 8 8 0 0116 0zm-7-4a1 1 0 11-2 0 1 1 0 012 0zM9 9a1 1 0 000 2v3a1 1 0 001 1h1a1 1 0 100-2v-3a1 1 0 00-1-1H9z"
                                  clipRule="evenodd"
                                ></path>
                              </svg>
                            </div>
                          </div>
                          <div className="flex-1">
                            <h3 className="text-sm font-bold text-gray-900 mb-1">
                              🎉 AppSumo Customers
                            </h3>
                            <p className="text-gray-800 text-xs leading-relaxed">
                              Click "Skip trial & buy" to enter your coupon
                              code.
                            </p>
                          </div>
                        </div>
                      </div>
                    </div>
                    )}
                  </form>
                </div>
              </div>
            </div>
          )}
        </Modal>
      </div>
      <>
        {/* Mobile View (visible on small screens only) */}
        <div className="hidden">
          <div
            className="text-white rounded-lg flex flex-col w-full overflow-hidden relative bg-no-repeat bg-cover bg-center min-h-[160px] sm:min-h-[180px]"
            style={{
              backgroundImage: `url(${MySiteImage})`,
              backgroundSize: 'cover',
              backgroundPosition: 'center',
              backgroundRepeat: 'no-repeat',
            }}
          >
            {/* Background Overlay for text readability */}
            <div className="absolute inset-0 bg-gradient-to-r from-blue-900/30 to-blue-600/20"></div>

            {/* Text & Button Section */}
            <div className="flex flex-col p-4 flex-1 relative z-10">
              <div className="flex justify-between items-center">
                <h1 className="text-lg font-semibold">
                  Experience {organizationName} PRO free for 7 days
                </h1>
              </div>
              <button
                className="mt-auto py-3 px-6 text-black font-semibold rounded-xl hover:bg-gray-200 transition duration-300 shadow-lg w-full"
                style={{
                  backgroundColor: '#BDC3E4',
                  border: '1px solid #A2ADF3',
                }}
                onClick={openModal}
              >
                <span className="font-medium">Add a domain</span>
              </button>
            </div>
          </div>
        </div>

        {/* Desktop / Large Screen View (old design) */}
        <div className="flex flex-col lg:flex-row lg:space-x-6 py-4 h-full w-full">
          {noPlan ? (
            <div className="w-full mb-6 flex">
              <div
                className="add-domain-banner w-full grid grid-cols-1 lg:grid-cols-12 text-white rounded-xl overflow-hidden relative bg-no-repeat bg-cover bg-center min-h-[200px] md:min-h-[220px] lg:min-h-[240px]"
                style={{
                  backgroundImage: `url(${MySiteImage})`,
                  backgroundSize: 'cover',
                  backgroundPosition: 'center',
                  backgroundRepeat: 'no-repeat',
                  boxShadow: '0 10px 30px rgba(0, 0, 0, 0.1)',
                }}
              >
                {/* Background Overlay for text readability */}
                <div className="absolute inset-0 bg-gradient-to-r from-blue-900/30 to-blue-600/20"></div>

                {/* Content */}
                <div className="col-span-full pt-4 px-4 lg:px-6 flex flex-col justify-center relative z-10">
                  <h1 className="text-2xl lg:text-3xl xxl:text-4xl mb-12  leading-tight">
                    Experience {organizationName} PRO free for 7 days
                  </h1>

                  {/* Action Buttons */}
                  <div className="flex gap-4 mb-2">
                    <button
                      className="py-3 px-6 text-black font-semibold rounded-xl hover:bg-gray-200 transition duration-300 shadow-lg"
                      style={{
                        backgroundColor: '#BDC3E4',
                        border: '1px solid #A2ADF3',
                      }}
                      onClick={openModal}
                    >
                      Add a domain
                    </button>
                  </div>
                </div>
              </div>
            </div>
          ) : (
            <>
              {/* Left Side (Accessibility Banner) */}
              <div className="w-full lg:w-1/2 mb-6 lg:mb-0 flex">
                <div
                  className="w-full grid grid-cols-1 lg:grid-cols-12 text-white rounded-xl overflow-hidden relative bg-no-repeat bg-cover bg-center min-h-[180px] md:min-h-[200px] lg:min-h-[220px]"
                  style={{
                    backgroundImage: `url(${MySiteImage})`,
                    backgroundSize: 'cover',
                    backgroundPosition: 'center',
                    backgroundRepeat: 'no-repeat',
                  }}
                >
                  {/* Background Overlay for text readability */}
                  <div className="absolute inset-0 bg-gradient-to-r from-blue-900/30 to-blue-600/20"></div>

                  {/* Content */}
                  <div className="col-span-full pt-2 px-4 flex flex-col justify-center relative z-10">
                    <h1 className="text-2xl mb-4 xxl:text-4xl">
                      Experience {organizationName} PRO free for 7 days
                    </h1>
                  </div>

                  {/* Full-Width Button */}
                  <div className="col-span-full mb-4 flex justify-start items-center relative z-10">
                    <button
                      className="py-3 px-6 text-black font-semibold rounded-xl hover:bg-gray-200 transition duration-300 shadow-lg mx-4 w-auto"
                      style={{
                        backgroundColor: '#BDC3E4',
                        border: '1px solid #A2ADF3',
                      }}
                      onClick={openModal}
                    >
                      <span className="font-medium">Add a domain</span>
                    </button>
                  </div>
                </div>
              </div>

              {!tierPlan ? (
                <div className="w-full lg:w-1/2 flex">
                  {activePlan && planMetaData ? (
                    <Card className="w-full shadow-md hover:shadow-xl transition-shadow duration-300 bg-gradient-to-br from-white to-gray-100 !rounded-xl overflow-hidden">
                      <CardHeader
                        title={
                          <div className="flex justify-between items-center">
                            <div className="text-2xl font-semibold text-primary flex items-center gap-2">
                              <MdBarChart className="text-primary h-6 w-6" />
                              {appSumoCount == Infinity
                                ? 'Agency Unlimited Plan'
                                : appSumoCount >= 50
                                ? 'Agency Starter Plan'
                                : appSumoCount >= 100
                                ? 'Agency Growth Plan'
                                : 'Subscription Details'}
                              {/* Subscription Details */}
                            </div>

                            {appSumoCount ? null : (
                              <button
                                disabled={portalClick}
                                onClick={() => {
                                  handleBilling(
                                    setPortalClick,
                                    userData?.email,
                                  );
                                }}
                                className="my-2 rounded-lg px-5 py-[10.5px] outline-none font-medium text-[16px] leading-[19px] text-center border border-solid cursor-pointer border-light-primary bg-primary text-white"
                              >
                                {portalClick ? (
                                  <CircularProgress
                                    sx={{ color: 'white' }}
                                    size={20}
                                    className="m-auto"
                                  />
                                ) : (
                                  'Handle Billing'
                                )}
                              </button>
                            )}
                          </div>
                        }
                        className="pb-2 px-6 pt-6"
                      />

                      <CardContent className="p-6">
                        <Card className="flex items-center justify-between mb-6  p-4 bg-white rounded-lg">
                          <div className="flex flex-col md:flex-row items-center md:items-start justify-between gap-3 w-full text-left px-5">
                            {/* card 1 */}
                            <div className="w-full md:w-auto text-center md:text-left">
                              <div className="bg-blue-50 p-3 rounded-full flex justify-center">
                                <FaUsers className="h-6 w-6 text-sapphire-blue" />
                              </div>
                              <div>
                                <p className="text-sm text-sapphire-blue">
                                  Total Active Sites
                                </p>
                                <p className="text-2xl font-bold text-sapphire-blue text-center">
                                  {totalActive}
                                </p>
                              </div>
                            </div>

                            {/* card 2 */}
                            {organization?.id === '1' && appSumoCount > 0 && (
                              <div className="w-full md:w-auto text-center md:text-left">
                                <div className="bg-blue-50 p-3 rounded-full flex justify-center">
                                  <FaUsers className="h-6 w-6 text-[#ffbc00]" />
                                </div>
                                <div>
                                  <p className="text-sm text-[#ffbc00]">
                                    {appSumoCount == Infinity
                                      ? 'Infinite Sites'
                                      : maxSites >= 50
                                      ? 'Agency Sites'
                                      : 'App Sumo Sites'}
                                  </p>
                                  <p className="text-2xl font-bold text-[#ffbc00] text-center">
                                    {appSumoActive}/
                                    {appSumoCount == Infinity
                                      ? '∞'
                                      : appSumoCount}
                                  </p>
                                </div>
                              </div>
                            )}
                          </div>
                        </Card>
                        <div className="w-full">
                          <Tabs
                            value={tabValue}
                            onChange={handleTabChange}
                            variant="fullWidth"
                            className="mb-4"
                            TabIndicatorProps={{
                              style: { display: 'none' },
                            }}
                            sx={{
                              '& .MuiTabs-flexContainer': {
                                borderRadius: '0.5rem',
                                backgroundColor: 'rgb(243 244 246)',
                                padding: '0.25rem',
                              },
                              '& .Mui-selected': {
                                backgroundColor: 'white',
                                borderRadius: '0.375rem',
                                boxShadow: '0 1px 2px 0 rgba(0, 0, 0, 0.05)',
                                color: '#242f57',
                              },
                              '& .MuiTab-root': {
                                textTransform: 'none',
                                minHeight: '2.5rem',
                                fontWeight: '500',
                                fontSize: '0.875rem',
                              },
                            }}
                          >
                            <Tab
                              value="monthly"
                              label={
                                <div className="flex items-center gap-1">
                                  <FaCalendarDays className="h-4 w-4" />
                                  <span>Monthly Billing</span>
                                </div>
                              }
                            />
                            <Tab
                              value="yearly"
                              label={
                                <div className="flex items-center gap-1">
                                  <FaCalendarDays className="h-4 w-4" />
                                  <span>Yearly Billing</span>
                                </div>
                              }
                            />
                          </Tabs>

                          <div
                            className={
                              tabValue === 'monthly' ? 'block' : 'hidden'
                            }
                          >
                            <div className="grid grid-cols-1 md:grid-cols-2 gap-4">
                              {/* Fixed height cards */}
                              <Card className="bg-white rounded-lg h-[120px] flex flex-col">
                                <CardContent className="p-4 flex-grow flex flex-col justify-between">
                                  <div className="flex justify-between items-center">
                                    <h3 className="font-medium flex items-center gap-1 text-sapphire-blue">
                                      <FaCreditCard className="h-4 w-4 text-sapphire-blue" />
                                      Active Sites
                                    </h3>
                                    <Chip
                                      label={subscriptionData.monthly.active}
                                      size="small"
                                      className="bg-blue-100 text-blue-800 min-w-[32px] h-[24px]"
                                    />
                                  </div>
                                  <div className="w-full bg-gray-100 rounded-full h-2 mt-auto mb-2">
                                    <div
                                      className="bg-primary h-2 rounded-full"
                                      style={{
                                        width: `${
                                          (subscriptionData.monthly.active /
                                            totalActive) *
                                          100
                                        }%`,
                                      }}
                                    ></div>
                                  </div>
                                </CardContent>
                              </Card>

                              <Card className="bg-white rounded-lg h-[120px] flex flex-col">
                                <CardContent className="p-4 flex-grow flex flex-col justify-between">
                                  <div className="flex justify-between items-center">
                                    <h3 className="font-medium flex items-center gap-1 text-sapphire-blue">
                                      <FaClock className="h-4 w-4 text-amber-500" />
                                      Trial Sites
                                    </h3>
                                    <Chip
                                      label={subscriptionData.monthly.trial}
                                      size="small"
                                      variant="outlined"
                                      className="bg-light-primary text-amber-700 border-amber-200 min-w-[32px] h-[24px]"
                                    />
                                  </div>
                                  <div className="w-full bg-gray-100 rounded-full h-2 mt-auto mb-2">
                                    <div
                                      className="bg-primary h-2 rounded-full"
                                      style={{
                                        width: `${
                                          (subscriptionData.monthly.trial /
                                            totalActive) *
                                          100
                                        }%`,
                                      }}
                                    ></div>
                                  </div>
                                </CardContent>
                              </Card>
                            </div>
                          </div>

                          <div
                            className={
                              tabValue === 'yearly' ? 'block' : 'hidden'
                            }
                          >
                            <div className="grid grid-cols-1 md:grid-cols-2 gap-4">
                              {/* Fixed height cards */}
                              <Card className="bg-white rounded-lg h-[120px] flex flex-col">
                                <CardContent className="p-4 flex-grow flex flex-col justify-between">
                                  <div className="flex justify-between items-center">
                                    <h3 className="font-medium flex items-center gap-1 text-sapphire-blue">
                                      <FaCreditCard className="h-4 w-4 text-sapphire-blue" />
                                      Active Sites
                                    </h3>
                                    <Chip
                                      label={subscriptionData.yearly.active}
                                      size="small"
                                      className="bg-blue-100 text-blue-800 min-w-[32px] h-[24px]"
                                    />
                                  </div>
                                  <div className="w-full bg-gray-100 rounded-full h-2 mt-auto mb-2">
                                    <div
                                      className="bg-primary h-2 rounded-full"
                                      style={{
                                        width: `${
                                          (subscriptionData.yearly.active /
                                            totalActive) *
                                          100
                                        }%`,
                                      }}
                                    ></div>
                                  </div>
                                </CardContent>
                              </Card>

                              <Card className="bg-white rounded-lg h-[120px] flex flex-col">
                                <CardContent className="p-4 flex-grow flex flex-col justify-between">
                                  <div className="flex justify-between items-center">
                                    <h3 className="font-medium flex items-center gap-1 text-sapphire-blue">
                                      <FaClock className="h-4 w-4 text-amber-500" />
                                      Trial Sites
                                    </h3>
                                    <Chip
                                      label={subscriptionData.yearly.trial}
                                      size="small"
                                      variant="outlined"
                                      className="bg-light-primary text-amber-700 border-amber-200 min-w-[32px] h-[24px]"
                                    />
                                  </div>
                                  <div className="w-full bg-gray-100 rounded-full h-2 mt-auto mb-2">
                                    <div
                                      className="bg-primary h-2 rounded-full"
                                      style={{
                                        width: `${
                                          (subscriptionData.yearly.trial /
                                            totalActive) *
                                          100
                                        }%`,
                                      }}
                                    ></div>
                                  </div>
                                </CardContent>
                              </Card>
                            </div>
                          </div>
                        </div>
                      </CardContent>
                    </Card>
                  ) : (
                    <div className="flex justify-center items-center w-full rounded-xl bg-background">
                      <CircularProgress size={100} className="m-auto" />
                    </div>
                  )}
                </div>
              ) : (
                <div className="w-full lg:w-1/2 flex">
                  {activePlan && planMetaData ? (
                    <Card className="w-full shadow-md hover:shadow-xl transition-shadow duration-300 bg-gradient-to-br from-background to-secondary/10 !rounded-xl flex flex-col overflow-hidden">
                      <CardContent className="p-6 flex flex-col flex-grow">
                        <div className="flex flex-col sm:flex-row justify-between items-start sm:items-center">
                          <div>
                            <h2 className="text-2xl font-semibold text-primary">
                              Subscription Details
                            </h2>
                            <p className="text-muted-foreground mt-1">
                              You are subscribed to the{' '}
                              <span className="font-bold text-black uppercase">
                                {activePlan}
                                {expiryDays > 0 ? ` (Trial)` : null}
                              </span>
                            </p>

                            {expiryDays > 0 && (
                              <h2 className="text-lg font-semibold text-primary">
                                Days Remaining: {expiryDays} Days
                              </h2>
                            )}

                            <button
                              disabled={portalClick}
                              onClick={() => {
                                handleBilling(setPortalClick, userData?.email);
                              }}
                              className="my-2 rounded-lg px-5 py-[10.5px] outline-none font-medium text-[16px] leading-[19px] text-center border border-solid cursor-pointer border-light-primary bg-primary text-white"
                            >
                              {portalClick ? (
                                <CircularProgress
                                  sx={{ color: 'white' }}
                                  size={20}
                                  className="m-auto"
                                />
                              ) : (
                                'Handle Billing'
                              )}
                            </button>
                          </div>
                        </div>

                        <div>
                          <h3 className="text-lg font-medium mb-2 text-primary">
                            Domain Usage
                          </h3>
                          <LinearProgress
                            value={
                              (Number(planMetaData.usedDomains) /
                                Number(planMetaData.maxDomains)) *
                              100
                            }
                            variant="determinate"
                            className="h-2 mb-2"
                          />
                          <div className="flex justify-between text-sm text-muted-foreground">
                            {planMetaData.usedDomains ? (
                              <>
                                <span className="font-medium">
                                  {planMetaData.usedDomains} used
                                </span>
                                <span>{planMetaData.maxDomains} total</span>
                              </>
                            ) : (
                              <span className="font-medium">
                                No Domains Added to Plan
                              </span>
                            )}
                          </div>
                        </div>
                        {organization?.id === '1' && APP_SUMO_BUNDLE_NAMES.slice(0, -1).includes(
                          activePlan.toLowerCase(),
                        ) ? (
                          <div className="flex my-4 items-center">
                            <input
                              type="text"
                              value={promoCode}
                              placeholder="Coupon Code"
                              onChange={(e) => setPromoCode(e.target.value)}
                              className="p-[10px] py-[11.6px] bg-light-gray border border-solid border-white-blue rounded-[10px] text-[16px] leading-[19px] text-white-gray w-full box-border"
                            />

                            <button
                              disabled={portalClick}
                              type="button"
                              onClick={upgradeAppSumo}
                              className=" bg-primary flex justify-center py-[10.9px] px-3 text-white rounded-lg w-40 mx-3"
                            >
                              {portalClick ? (
                                <CircularProgress
                                  sx={{ color: 'white' }}
                                  size={20}
                                />
                              ) : (
                                'Apply'
                              )}
                            </button>
                          </div>
                        ) : null}
                        <div className="mt-auto p-4 bg-[#f5f7fb] rounded-lg hover:bg-secondary/30 transition-colors duration-300">
                          <h4 className="text-md font-semibold text-secondary-foreground mb-2">
                            Upgrade your plan
                          </h4>
                          <p className="text-sm text-secondary-foreground/80">
                            {APP_SUMO_BUNDLE_NAMES.slice(0, -1).includes(
                              activePlan.toLowerCase(),
                            )
                              ? 'If you redeemed additional codes from App Sumo Enter the received promocodes above to upgrade your plan.'
                              : 'Need more domains? Upgrade now for additional features and increased limits.'}
                          </p>
                        </div>
                      </CardContent>
                    </Card>
                  ) : (
                    <div className="flex justify-center items-center w-full rounded-xl bg-background">
                      <CircularProgress size={100} className="m-auto" />
                    </div>
                  )}
                </div>
              )}
            </>
          )}
        </div>
      </>
    </>
  );
};

export default TrialBannerAndModal;<|MERGE_RESOLUTION|>--- conflicted
+++ resolved
@@ -485,7 +485,6 @@
   const handleSubmit = async (e: any) => {
     e.preventDefault();
     const sanitizedDomain = getRootDomain(formData.domainName);
-<<<<<<< HEAD
     const lowerDomain = formData.domainName.toLowerCase().trim();
     const isUsComSubdomain = lowerDomain.endsWith('.us.com') && lowerDomain !== 'us.com';
     // For *.us.com subdomains, preserve the full domain; otherwise use root domain
@@ -493,13 +492,6 @@
       ? lowerDomain.replace(/^(https?:\/\/)?(www\.)?/, '').split(/[\/?#]/)[0]
       : sanitizedDomain;
     // Only bypass validation for *.us.com subdomains, validate all other domains normally
-=======
-    const effectiveDomain =
-      sanitizedDomain === 'us.com' &&
-      formData.domainName.toLowerCase().includes('name.us.com')
-        ? 'name.us.com'
-        : sanitizedDomain;
->>>>>>> 18059889
     if (
       sanitizedDomain !== 'localhost' &&
       !isIpAddress(sanitizedDomain) &&
