--- conflicted
+++ resolved
@@ -5,6 +5,7 @@
 import { useSelector } from 'react-redux';
 import { RootState } from '@/config/store';
 import { CircularProgress, Tooltip, Chip } from '@mui/material';
+import deleteSite from '@/queries/sites/deleteSite';
 import updateSite from '@/queries/sites/updateSite';
 import toggleSiteMonitoring from '@/queries/sites/toggleSiteMonitoring';
 import isValidDomain from '@/utils/verifyDomain';
@@ -15,26 +16,10 @@
 import applyStatusClass from '@/utils/applyStatusClass';
 import ActivatePlanWarningModal from './ActivatePlanWarningModal';
 import { getAuthenticationCookie } from '@/utils/cookie';
-<<<<<<< HEAD
 import { RED_BG } from '@/utils/applyStatusClass';
 import MobileDomainCard from './MobileDomainCard';
 import notFoundImage from '@/assets/images/not_found_image.png';
-
-export interface Domain {
-  id: number;
-  url: string;
-  expiredAt: string;
-  status: string;
-  trial: number;
-  monitor_enabled?: boolean;
-  monitor_priority?: number;
-  last_monitor_check?: string;
-  is_currently_down?: number;
-  monitor_consecutive_fails?: number;
-}
-=======
 import { Site } from '@/generated/graphql';
->>>>>>> 0b4bbc22
 
 interface DomainTableProps {
   data: any;
@@ -74,7 +59,6 @@
     [key: number]: boolean;
   }>({});
 
-<<<<<<< HEAD
   // Search and filter states
   const [searchTerm, setSearchTerm] = useState('');
   const [activeTab, setActiveTab] = useState<'active' | 'disabled'>('active');
@@ -91,8 +75,6 @@
     },
   });
 
-=======
->>>>>>> 0b4bbc22
   const [updateSiteMutation] = useMutation(updateSite, {
     onCompleted: (response) => {
       setReloadSites(true);
@@ -340,13 +322,12 @@
 
   // Filter domains based on search term and active tab
   const filteredDomains = domains.filter((domain) => {
-    const matchesSearch = domain.url
-      .toLowerCase()
-      .includes(searchTerm.toLowerCase());
+    const matchesSearch =
+      domain?.url ?? ''.toLowerCase().includes(searchTerm.toLowerCase());
     const domainStatus = getDomainStatus(
-      domain.url,
-      domain.expiredAt,
-      domain.trial,
+      domain?.url ?? '',
+      domain?.expiredAt ?? '',
+      domain.trial ?? 0,
       appSumoDomains,
     );
     const isActive = domainStatus === 'Active' || domainStatus === 'Life Time';
@@ -505,7 +486,6 @@
           <div className="h-0.5 bg-[#7383ED] w-full -mt-8"></div>
         </div>
 
-<<<<<<< HEAD
         {/* Main Content */}
         <div className="w-full px-4 sm:px-6 lg:px-8 py-6 lg:pr-12">
           {/* Empty State - Desktop Only */}
@@ -558,6 +538,19 @@
                         Domain
                       </span>
                     </div>
+                    <div className="flex-shrink-0 mr-4 w-32 flex items-center">
+                      <Tooltip
+                        title="Domain ownership status and workspace sharing"
+                        placement="top"
+                      >
+                        <span
+                          className="uppercase cursor-help"
+                          style={{ color: '#445AE7' }}
+                        >
+                          Ownership
+                        </span>
+                      </Tooltip>
+                    </div>
                     <div className="flex-shrink-0 mr-16 w-16 flex items-center">
                       <span className="uppercase" style={{ color: '#445AE7' }}>
                         Plan
@@ -587,9 +580,9 @@
                   {filteredDomains.map((domain) => {
                     const isEditing = editingId === domain.id;
                     const domainStatus = getDomainStatus(
-                      domain.url,
-                      domain.expiredAt,
-                      domain.trial,
+                      domain.url ?? '',
+                      domain.expiredAt ?? '',
+                      domain.trial ?? 0,
                       appSumoDomains,
                     );
 
@@ -625,7 +618,7 @@
                           {/* Favicon */}
                           <div className="flex-shrink-0 mr-2">
                             <img
-                              src={getFaviconUrl(domain.url)}
+                              src={getFaviconUrl(domain.url ?? '')}
                               alt={`${domain.url} favicon`}
                               className="w-6 h-6 rounded"
                               onError={(e) => {
@@ -648,11 +641,48 @@
                               />
                             ) : (
                               <div className="text-sm font-medium text-gray-900 truncate">
-                                {domain.url
-                                  .replace(/^https?:\/\//, '')
-                                  .replace(/^www\./, '')}
+                                {domain.url ??
+                                  ''
+                                    .replace(/^https?:\/\//, '')
+                                    .replace(/^www\./, '')}
                               </div>
                             )}
+                          </div>
+
+                          {/* Ownership */}
+                          <div className="flex-shrink-0 mr-4 w-32">
+                            <div className="flex flex-nowrap gap-1">
+                              {!domain.is_owner &&
+                                !domain?.workspaces?.length && (
+                                  <Chip
+                                    variant="outlined"
+                                    color="info"
+                                    size="small"
+                                    label={domain.user_email || 'Shared'}
+                                    sx={{ fontSize: '0.65rem', height: '20px' }}
+                                  />
+                                )}
+
+                              {!!domain?.workspaces?.length && (
+                                <Chip
+                                  variant="outlined"
+                                  color="primary"
+                                  size="small"
+                                  label="Workspace"
+                                  sx={{ fontSize: '0.65rem', height: '20px' }}
+                                />
+                              )}
+
+                              {domain.is_owner && (
+                                <Chip
+                                  variant="outlined"
+                                  color="success"
+                                  size="small"
+                                  label="Owner"
+                                  sx={{ fontSize: '0.65rem', height: '20px' }}
+                                />
+                              )}
+                            </div>
                           </div>
 
                           {/* Plan Status */}
@@ -679,266 +709,11 @@
                               }
                               placement="top"
                             >
-=======
-        {/* Desktop Table */}
-        <div className="hidden lg:block">
-          <div className="bg-white rounded-2xl shadow-xl overflow-hidden border border-gray-100">
-            <table className="min-w-full">
-              <thead className="bg-gradient-to-r from-gray-50 to-gray-100">
-                <tr>
-                  <th className="py-5 px-6 text-left text-xs font-semibold text-gray-700 uppercase tracking-wider max-w-[250px]">
-                    <Tooltip
-                      title="Website domain URL that you want to monitor"
-                      placement="top"
-                    >
-                      <div className="flex items-center space-x-1 cursor-help">
-                        <svg
-                          className="w-4 h-4 text-gray-400"
-                          fill="none"
-                          stroke="currentColor"
-                          viewBox="0 0 24 24"
-                        >
-                          <path
-                            strokeLinecap="round"
-                            strokeLinejoin="round"
-                            strokeWidth="2"
-                            d="M21 12a9 9 0 01-9 9m9-9a9 9 0 00-9-9m9 9H3m9 9a9 9 0 01-9-9m9 9c1.657 0 3-4.03 3-9s-1.343-9-3-9m0 18c-1.657 0-3-4.03-3-9s1.343-9 3-9m-9 9a9 9 0 019-9"
-                          />
-                        </svg>
-                        <span>Domain</span>
-                      </div>
-                    </Tooltip>
-                  </th>
-                  <th className="py-5 px-6 text-left text-xs font-semibold text-gray-700 uppercase tracking-wider max-w-[250px]">
-                    <Tooltip
-                      title="Domain ownership status and workspace sharing"
-                      placement="top"
-                    >
-                      <div className="flex items-center space-x-1 cursor-help">
-                        <svg
-                          className="w-4 h-4 text-gray-400"
-                          fill="none"
-                          stroke="currentColor"
-                          viewBox="0 0 24 24"
-                        >
-                          <path
-                            strokeLinecap="round"
-                            strokeLinejoin="round"
-                            strokeWidth="2"
-                            d="M12 4.354a4 4 0 110 5.292M15 21H3v-1a6 6 0 0112 0v1zm0 0h6v-1a6 6 0 00-9-5.197M13 7a4 4 0 11-8 0 4 4 0 018 0z"
-                          />
-                        </svg>
-                        <span>Ownership</span>
-                      </div>
-                    </Tooltip>
-                  </th>
-                  <th className="py-5 px-6 text-left text-xs font-semibold text-gray-700 uppercase tracking-wider">
-                    <Tooltip
-                      title="Current subscription plan and trial status"
-                      placement="top"
-                    >
-                      <div className="flex items-center space-x-1 cursor-help">
-                        <svg
-                          className="w-4 h-4 text-gray-400"
-                          fill="none"
-                          stroke="currentColor"
-                          viewBox="0 0 24 24"
-                        >
-                          <path
-                            strokeLinecap="round"
-                            strokeLinejoin="round"
-                            strokeWidth="2"
-                            d="M7 7h.01M7 3h5c.512 0 1.024.195 1.414.586l7 7a2 2 0 010 2.828l-7 7a2 2 0 01-2.828 0l-7-7A1.994 1.994 0 013 12V7a4 4 0 014-4z"
-                          />
-                        </svg>
-                        <span>Plan</span>
-                      </div>
-                    </Tooltip>
-                  </th>
-                  <th className="py-5 px-6 text-center text-xs font-semibold text-gray-700 uppercase tracking-wider">
-                    <Tooltip
-                      title="Enable or disable uptime monitoring for this domain"
-                      placement="top"
-                    >
-                      <div className="flex items-center justify-center space-x-1 cursor-help">
-                        <svg
-                          className="w-4 h-4 text-gray-400"
-                          fill="none"
-                          stroke="currentColor"
-                          viewBox="0 0 24 24"
-                        >
-                          <path
-                            strokeLinecap="round"
-                            strokeLinejoin="round"
-                            strokeWidth="2"
-                            d="M15 12a3 3 0 11-6 0 3 3 0 016 0z"
-                          />
-                          <path
-                            strokeLinecap="round"
-                            strokeLinejoin="round"
-                            strokeWidth="2"
-                            d="M2.458 12C3.732 7.943 7.523 5 12 5c4.478 0 8.268 2.943 9.542 7-1.274 4.057-5.064 7-9.542 7-4.477 0-8.268-2.943-9.542-7z"
-                          />
-                        </svg>
-                        <span>Monitor</span>
-                      </div>
-                    </Tooltip>
-                  </th>
-                  <th className="py-5 px-6 text-center text-xs font-semibold text-gray-700 uppercase tracking-wider">
-                    <Tooltip
-                      title="Current uptime status of your domain"
-                      placement="top"
-                    >
-                      <div className="flex items-center justify-center space-x-1 cursor-help">
-                        <svg
-                          className="w-4 h-4 text-gray-400"
-                          fill="none"
-                          stroke="currentColor"
-                          viewBox="0 0 24 24"
-                        >
-                          <path
-                            strokeLinecap="round"
-                            strokeLinejoin="round"
-                            strokeWidth="2"
-                            d="M9 12l2 2 4-4m6 2a9 9 0 11-18 0 9 9 0 0118 0z"
-                          />
-                        </svg>
-                        <span>Status</span>
-                      </div>
-                    </Tooltip>
-                  </th>
-                  <th className="py-5 px-6 text-right text-xs font-semibold text-gray-700 uppercase tracking-wider">
-                    <Tooltip
-                      title="Available actions for this domain"
-                      placement="top"
-                    >
-                      <div className="flex items-center justify-end space-x-1 cursor-help">
-                        <svg
-                          className="w-4 h-4 text-gray-400"
-                          fill="none"
-                          stroke="currentColor"
-                          viewBox="0 0 24 24"
-                        >
-                          <path
-                            strokeLinecap="round"
-                            strokeLinejoin="round"
-                            strokeWidth="2"
-                            d="M12 5v.01M12 12v.01M12 19v.01M12 6a1 1 0 110-2 1 1 0 010 2zm0 7a1 1 0 110-2 1 1 0 010 2zm0 7a1 1 0 110-2 1 1 0 010 2z"
-                          />
-                        </svg>
-                        <span>Actions</span>
-                      </div>
-                    </Tooltip>
-                  </th>
-                </tr>
-              </thead>
-              <tbody className="divide-y divide-gray-100">
-                {domains.map((domain) => {
-                  const isEditing = editingId === domain.id;
-                  const domainStatus = getDomainStatus(
-                    domain.url ?? '',
-                    domain.expiredAt ?? '',
-                    domain.trial ?? 0,
-                    appSumoDomains,
-                  );
-                  return (
-                    <tr
-                      key={domain.id}
-                      className="group hover:bg-gradient-to-r hover:from-blue-50/30 hover:to-transparent transition-all duration-300"
-                    >
-                      <td className="py-5 px-6 whitespace-nowrap max-w-[250px]">
-                        {isEditing ? (
-                          <input
-                            type="text"
-                            aria-label="Edit domain URL"
-                            className="border-2 border-gray-200 px-4 py-2 rounded-lg text-sm w-full focus:outline-none focus:ring-2 focus:ring-blue-500 focus:border-transparent transition-all duration-200"
-                            value={tempDomain}
-                            onChange={(e) => setTempDomain(e.target.value)}
-                            autoFocus
-                          />
-                        ) : (
-                          <div className="text-sm font-semibold text-gray-900 group-hover:text-blue-600 transition-colors duration-200">
-                            {domain.url}
-                          </div>
-                        )}
-                      </td>
-                      <td className="py-5 px-6 whitespace-nowrap max-w-[250px]">
-                        <div className="flex flex-nowrap gap-[5px]">
-                          {!domain.is_owner && !domain?.workspaces?.length && (
-                            <Chip
-                              variant="outlined"
-                              color="info"
-                              size="small"
-                              label={domain.user_email}
-                            />
-                          )}
-
-                          {!!domain?.workspaces?.length && (
-                            <Chip
-                              variant="outlined"
-                              color="primary"
-                              size="small"
-                              label="Workspace"
-                            />
-                          )}
-
-                          {domain.is_owner && (
-                            <Chip
-                              variant="outlined"
-                              color="success"
-                              size="small"
-                              label="Owner"
-                            />
-                          )}
-                        </div>
-                      </td>
-                      <td className="py-5 px-6 whitespace-nowrap">
-                        <Tooltip
-                          title={
-                            domainStatus === 'Life Time'
-                              ? 'Lifetime license - Never expires'
-                              : domainStatus === 'Active'
-                              ? 'Subscription is active'
-                              : domainStatus === 'Trial'
-                              ? `Trial period ends on ${
-                                  domain?.expiredAt
-                                    ? new Date(
-                                        Number.parseInt(domain.expiredAt),
-                                      ).toLocaleDateString()
-                                    : 'N/A'
-                                }`
-                              : domainStatus === 'Trial Expired'
-                              ? 'Trial period has ended - Please activate'
-                              : domainStatus === 'Expiring'
-                              ? 'Subscription is expiring soon'
-                              : 'Subscription has expired'
-                          }
-                          placement="top"
-                        >
-                          <span
-                            className={`inline-flex items-center px-3 py-1.5 rounded-lg text-xs font-semibold shadow-sm transition-all duration-200 cursor-help ${applyStatusClass(
-                              domain.url ?? '',
-                              domain.expiredAt ?? '',
-                              domain.trial ?? 0,
-                              appSumoDomains,
-                            )}`}
-                          >
-                            <span className="relative flex h-2 w-2 mr-2">
-                              <span
-                                className={`animate-ping absolute inline-flex h-full w-full rounded-full opacity-75 ${
-                                  domainStatus === 'Life Time'
-                                    ? 'bg-green-400'
-                                    : domainStatus === 'Trial'
-                                    ? 'bg-yellow-400'
-                                    : 'bg-blue-400'
-                                }`}
-                              ></span>
->>>>>>> 0b4bbc22
                               <span
                                 className={`inline-flex items-center px-2 py-1 rounded text-xs font-medium cursor-help whitespace-nowrap ${applyStatusClass(
-                                  domain.url,
-                                  domain.expiredAt,
-                                  domain.trial,
+                                  domain.url ?? '',
+                                  domain.expiredAt ?? '',
+                                  domain.trial ?? 0,
                                   appSumoDomains,
                                 )}`}
                               >
@@ -964,155 +739,63 @@
                                 </span>
                                 {domainStatus}
                               </span>
-<<<<<<< HEAD
                             </Tooltip>
                           </div>
 
                           {/* Monitor Toggle */}
                           <div className="flex-shrink-0 mr-8 w-20 my-sites-monitor-toggle">
-                            <Tooltip
-                              title={
-                                monitoringStates[domain.id] ??
-                                domain.monitor_enabled
-                                  ? 'Click to disable monitoring'
-                                  : 'Click to enable monitoring'
-                              }
-                              placement="top"
-                            >
-                              <button
-                                onClick={() =>
-                                  handleMonitoringToggle(
-                                    domain.id,
-                                    monitoringStates[domain.id] ??
-                                      domain.monitor_enabled ??
-                                      false,
-                                  )
-                                }
-                                role="switch"
-                                aria-checked={
-                                  monitoringStates[domain.id] ??
-                                  domain.monitor_enabled ??
-                                  false
-                                }
-                                aria-label={`Toggle monitoring for ${domain.url}`}
-                                className={`relative inline-flex h-4 w-7 items-center rounded-full transition-all duration-300 focus:outline-none focus:ring-2 focus:ring-offset-1 ${
-                                  monitoringStates[domain.id] ??
-                                  domain.monitor_enabled
-                                    ? 'bg-blue-500 hover:bg-blue-600 focus:ring-blue-500'
-                                    : 'bg-gray-200 hover:bg-gray-300 focus:ring-gray-300'
-                                }`}
-                                disabled={isEditing}
-                              >
-                                <span
-                                  aria-hidden="true"
-                                  className={`inline-block h-3 w-3 transform rounded-full bg-white shadow transition-all duration-300 ${
-                                    monitoringStates[domain.id] ??
-                                    domain.monitor_enabled
-                                      ? 'translate-x-3'
-                                      : 'translate-x-0.5'
-=======
-                            )}
-                          </span>
-                        </Tooltip>
-                      </td>
-                      <td className="py-5 px-6 whitespace-nowrap text-center">
-                        {(userData.isAdminOrOwnerOrSuper ||
-                          domain.is_owner) && (
-                          <Tooltip
-                            title={
-                              monitoringStates[domain.id ?? 0] ??
-                              domain.monitor_enabled
-                                ? 'Click to disable monitoring'
-                                : 'Click to enable monitoring'
-                            }
-                            placement="top"
-                          >
-                            <button
-                              onClick={() =>
-                                handleMonitoringToggle(
-                                  domain.id ?? 0,
-                                  monitoringStates[domain.id ?? 0] ??
-                                    domain.monitor_enabled ??
-                                    false,
-                                )
-                              }
-                              role="switch"
-                              aria-checked={
-                                monitoringStates[domain.id ?? 0] ??
-                                domain.monitor_enabled ??
-                                false
-                              }
-                              aria-label={`Toggle monitoring for ${domain.url}`}
-                              className={`relative inline-flex h-6 w-11 items-center rounded-full transition-all duration-300 focus:outline-none focus:ring-4 focus:ring-offset-2 ${
-                                monitoringStates[domain.id ?? 0] ??
-                                domain.monitor_enabled
-                                  ? 'bg-gradient-to-r from-blue-500 to-blue-600 hover:from-blue-600 hover:to-blue-700 focus:ring-blue-500 shadow-lg shadow-blue-500/25'
-                                  : 'bg-gray-200 hover:bg-gray-300 focus:ring-gray-300'
-                              }`}
-                              disabled={isEditing}
-                            >
-                              <span className="sr-only">
-                                {monitoringStates[domain.id ?? 0] ??
-                                domain.monitor_enabled
-                                  ? 'Monitoring is enabled'
-                                  : 'Monitoring is disabled'}
-                              </span>
-                              <span
-                                aria-hidden="true"
-                                className={`inline-block h-4 w-4 transform rounded-full bg-white shadow-lg transition-all duration-300 ${
+                            {(userData.isAdminOrOwnerOrSuper ||
+                              domain.is_owner) && (
+                              <Tooltip
+                                title={
                                   monitoringStates[domain.id ?? 0] ??
                                   domain.monitor_enabled
-                                    ? 'translate-x-6'
-                                    : 'translate-x-1'
-                                }`}
-                              />
-                            </button>
-                          </Tooltip>
-                        )}
-                      </td>
-                      <td className="py-5 px-6 whitespace-nowrap text-center">
-                        {monitoringStates[domain.id ?? 0] ??
-                        domain.monitor_enabled ? (
-                          domain.is_currently_down !== null &&
-                          domain.is_currently_down !== undefined ? (
-                            <div className="flex items-center justify-center">
-                              {domain.is_currently_down === 0 ? (
-                                <Tooltip
-                                  title={`Website is responding normally${
-                                    domain.last_monitor_check
-                                      ? ` - Last checked: ${new Date(
-                                          domain.last_monitor_check,
-                                        ).toLocaleString()}`
-                                      : ''
+                                    ? 'Click to disable monitoring'
+                                    : 'Click to enable monitoring'
+                                }
+                                placement="top"
+                              >
+                                <button
+                                  onClick={() =>
+                                    handleMonitoringToggle(
+                                      domain.id ?? 0,
+                                      monitoringStates[domain.id ?? 0] ??
+                                        domain.monitor_enabled ??
+                                        false,
+                                    )
+                                  }
+                                  role="switch"
+                                  aria-checked={
+                                    monitoringStates[domain.id ?? 0] ??
+                                    domain.monitor_enabled ??
+                                    false
+                                  }
+                                  aria-label={`Toggle monitoring for ${domain.url}`}
+                                  className={`relative inline-flex h-4 w-7 items-center rounded-full transition-all duration-300 focus:outline-none focus:ring-2 focus:ring-offset-1 ${
+                                    monitoringStates[domain.id ?? 0] ??
+                                    domain.monitor_enabled
+                                      ? 'bg-blue-500 hover:bg-blue-600 focus:ring-blue-500'
+                                      : 'bg-gray-200 hover:bg-gray-300 focus:ring-gray-300'
                                   }`}
-                                  placement="top"
+                                  disabled={isEditing}
                                 >
-                                  <span className="inline-flex items-center px-3 py-1.5 rounded-lg text-xs font-semibold bg-gradient-to-r from-green-50 to-emerald-50 text-green-700 border border-green-200 shadow-sm cursor-help">
-                                    <span className="relative flex h-2 w-2 mr-2">
-                                      <span className="animate-ping absolute inline-flex h-full w-full rounded-full bg-green-400 opacity-75"></span>
-                                      <span className="relative inline-flex rounded-full h-2 w-2 bg-green-500"></span>
-                                    </span>
-                                    Online
-                                  </span>
-                                </Tooltip>
-                              ) : domain.is_currently_down === 1 ? (
-                                <Tooltip
-                                  title={`Website is not responding${
-                                    domain.last_monitor_check
-                                      ? ` - Last checked: ${new Date(
-                                          domain.last_monitor_check,
-                                        ).toLocaleString()}`
-                                      : ''
->>>>>>> 0b4bbc22
-                                  }`}
-                                />
-                              </button>
-                            </Tooltip>
+                                  <span
+                                    aria-hidden="true"
+                                    className={`inline-block h-3 w-3 transform rounded-full bg-white shadow transition-all duration-300 ${
+                                      monitoringStates[domain.id ?? 0] ??
+                                      domain.monitor_enabled
+                                        ? 'translate-x-3'
+                                        : 'translate-x-0.5'
+                                    }`}
+                                  />
+                                </button>
+                              </Tooltip>
+                            )}
                           </div>
 
                           {/* Status Indicator */}
                           <div className="flex-shrink-0 mr-3 w-24 my-sites-status-indicator">
-                            {monitoringStates[domain.id] ??
+                            {monitoringStates[domain.id ?? 0] ??
                             domain.monitor_enabled ? (
                               domain.is_currently_down !== null &&
                               domain.is_currently_down !== undefined ? (
@@ -1215,71 +898,11 @@
                                     </span>
                                   </span>
                                 </Tooltip>
-<<<<<<< HEAD
                               )
                             ) : (
                               <Tooltip
                                 title="Monitoring is disabled for this domain"
                                 placement="top"
-=======
-                              )}
-                            </div>
-                          ) : (
-                            <Tooltip
-                              title="Waiting for first monitoring check"
-                              placement="top"
-                            >
-                              <span className="inline-flex items-center px-3 py-1.5 rounded-lg text-xs font-medium bg-gray-50 text-gray-500 border border-gray-200 cursor-help">
-                                <svg
-                                  className="mr-2 h-3 w-3 text-gray-400"
-                                  fill="none"
-                                  stroke="currentColor"
-                                  viewBox="0 0 24 24"
-                                >
-                                  <path
-                                    strokeLinecap="round"
-                                    strokeLinejoin="round"
-                                    strokeWidth="2"
-                                    d="M12 8v4l3 3m6-3a9 9 0 11-18 0 9 9 0 0118 0z"
-                                  />
-                                </svg>
-                                Awaiting data
-                              </span>
-                            </Tooltip>
-                          )
-                        ) : (
-                          <Tooltip
-                            title="Monitoring is disabled for this domain"
-                            placement="top"
-                          >
-                            <span className="text-xs text-gray-400 italic cursor-help">
-                              Monitor off
-                            </span>
-                          </Tooltip>
-                        )}
-                      </td>
-                      <td className="py-5 px-6 whitespace-nowrap text-right text-sm font-medium">
-                        {isEditing ? (
-                          <div className="flex justify-end items-center space-x-2">
-                            <Tooltip title="Save changes" placement="top">
-                              <button
-                                onClick={() => handleSave(domain.id ?? 0)}
-                                className="inline-flex items-center p-2 bg-gradient-to-r from-green-500 to-emerald-500 text-white rounded-lg hover:from-green-600 hover:to-emerald-600 focus:outline-none focus:ring-4 focus:ring-green-500/20 transition-all duration-200 shadow-lg shadow-green-500/25"
-                                disabled={editLoading}
-                              >
-                                {editLoading ? (
-                                  <CircularProgress size={16} />
-                                ) : (
-                                  <FaCheck className="w-4 h-4" />
-                                )}
-                              </button>
-                            </Tooltip>
-                            <Tooltip title="Cancel editing" placement="top">
-                              <button
-                                onClick={handleCancel}
-                                className="inline-flex items-center p-2 bg-gradient-to-r from-gray-500 to-gray-600 text-white rounded-lg hover:from-gray-600 hover:to-gray-700 focus:outline-none focus:ring-4 focus:ring-gray-500/20 transition-all duration-200 shadow-lg shadow-gray-500/25"
-                                disabled={editLoading}
->>>>>>> 0b4bbc22
                               >
                                 <span className="text-xs text-gray-400 italic cursor-help">
                                   Monitor off
@@ -1287,7 +910,6 @@
                               </Tooltip>
                             )}
                           </div>
-<<<<<<< HEAD
 
                           {/* Actions Menu */}
                           <div className="flex-shrink-0 w-56 flex items-center space-x-1 my-sites-actions">
@@ -1295,7 +917,7 @@
                               <>
                                 <Tooltip title="Save changes" placement="top">
                                   <button
-                                    onClick={() => handleSave(domain.id)}
+                                    onClick={() => handleSave(domain.id ?? 0)}
                                     className="inline-flex items-center p-1 bg-green-500 text-white rounded hover:bg-green-600 focus:outline-none focus:ring-2 focus:ring-green-500/20 transition-all duration-200"
                                     disabled={editLoading}
                                   >
@@ -1318,191 +940,127 @@
                               </>
                             ) : (
                               <>
-=======
-                        ) : (
-                          <div className="flex justify-end items-center gap-2">
-                            {domain.is_owner && (
-                              <>
->>>>>>> 0b4bbc22
                                 {/* Conditionally show Activate/Buy button for non-active domains */}
-                                {domainStatus === 'Trial' ||
-                                domainStatus === 'Trial Expired' ? (
+                                {domain.is_owner && (
                                   <>
-                                    {activePlan !== '' && tierPlan ? (
+                                    {(domainStatus === 'Trial' ||
+                                      domainStatus === 'Trial Expired') && (
+                                      <>
+                                        {activePlan !== '' && tierPlan ? (
+                                          <Tooltip
+                                            title="Activate subscription"
+                                            placement="top"
+                                          >
+                                            <button
+                                              disabled={billingLoading}
+                                              onClick={() =>
+                                                handleSubscription(domain)
+                                              }
+                                              className="inline-flex items-center px-2 py-1 bg-green-50 text-green-700 border border-green-200 text-xs font-medium rounded hover:bg-green-100 focus:outline-none focus:ring-2 focus:ring-green-500 focus:ring-offset-1 transition-all duration-200 shadow-sm disabled:opacity-50 disabled:cursor-not-allowed"
+                                            >
+                                              {billingLoading
+                                                ? 'Processing...'
+                                                : 'Activate'}
+                                            </button>
+                                          </Tooltip>
+                                        ) : appSumoCount < codeCount ? (
+                                          <Tooltip
+                                            title="Activate with promo code"
+                                            placement="top"
+                                          >
+                                            <button
+                                              onClick={() =>
+                                                handleOpenActivateModal(domain)
+                                              }
+                                              className="inline-flex items-center px-2 py-1 bg-green-50 text-green-700 border border-green-200 text-xs font-medium rounded hover:bg-green-100 focus:outline-none focus:ring-2 focus:ring-green-500 focus:ring-offset-1 transition-all duration-200 shadow-sm"
+                                            >
+                                              Activate
+                                            </button>
+                                          </Tooltip>
+                                        ) : (
+                                          <Tooltip
+                                            title="Buy license"
+                                            placement="top"
+                                          >
+                                            <button
+                                              onClick={() => {
+                                                setPaymentView(true);
+                                                openModal();
+                                                setOptionalDomain(
+                                                  domain.url ?? '',
+                                                );
+                                              }}
+                                              className="inline-flex items-center px-2 py-1 bg-green-50 text-green-700 border border-green-200 text-xs font-medium rounded hover:bg-green-100 focus:outline-none focus:ring-2 focus:ring-green-500 focus:ring-offset-1 transition-all duration-200 shadow-sm"
+                                            >
+                                              Buy License
+                                            </button>
+                                          </Tooltip>
+                                        )}
+                                      </>
+                                    )}
+                                  </>
+                                )}
+                                {(userData.isAdminOrOwnerOrSuper ||
+                                  domain.is_owner) && (
+                                  <Tooltip title="Edit domain" placement="top">
+                                    <button
+                                      onClick={() => handleEdit(domain)}
+                                      className="text-gray-400 hover:text-gray-600 p-1 focus:outline-none focus:ring-2 focus:ring-gray-400 focus:ring-offset-1 transition-all duration-200"
+                                      aria-label={`Edit domain ${domain.url}`}
+                                    >
+                                      <FaPencilAlt className="w-4 h-4" />
+                                    </button>
+                                  </Tooltip>
+                                )}
+                                {domain.is_owner && (
+                                  <Tooltip
+                                    title="Delete domain"
+                                    placement="top"
+                                  >
+                                    <button
+                                      onClick={() => {
+                                        setDeleteSiteID(domain.id ?? 0);
+                                        setDeleteSiteStatus(domainStatus);
+                                        setShowModal(true);
+                                        setIsCancel(false);
+                                      }}
+                                      className="text-gray-400 hover:text-gray-600 p-1 focus:outline-none focus:ring-2 focus:ring-gray-400 focus:ring-offset-1 transition-all duration-200"
+                                      aria-label={`Delete domain ${domain.url}`}
+                                    >
+                                      <FaTrash className="w-4 h-4" />
+                                    </button>
+                                  </Tooltip>
+                                )}
+                                {/* Cancel Button for Active/Life Time domains */}
+                                {domain.is_owner && (
+                                  <>
+                                    {(domainStatus === 'Active' ||
+                                      domainStatus === 'Life Time') && (
                                       <Tooltip
-<<<<<<< HEAD
-                                        title="Activate subscription"
-=======
-                                        title="Activate your subscription for this domain"
->>>>>>> 0b4bbc22
+                                        title={
+                                          'Cancel Subscription for this domain'
+                                        }
                                         placement="top"
                                       >
                                         <button
-                                          disabled={billingLoading}
+                                          type="button"
+                                          className={`inline-flex items-center px-2 py-1 rounded text-xs font-semibold shadow-sm transition-all duration-200 cursor-pointer whitespace-nowrap ${RED_BG}`}
                                           onClick={() =>
-                                            handleSubscription(domain)
+                                            handleCancelSubscription(
+                                              domain.id ?? 0,
+                                              domainStatus,
+                                            )
                                           }
-<<<<<<< HEAD
-                                          className="inline-flex items-center px-2 py-1 bg-green-50 text-green-700 border border-green-200 text-xs font-medium rounded hover:bg-green-100 focus:outline-none focus:ring-2 focus:ring-green-500 focus:ring-offset-1 transition-all duration-200 shadow-sm disabled:opacity-50 disabled:cursor-not-allowed"
-=======
-                                          type="button"
-                                          aria-label={`Activate subscription for ${domain.url}`}
-                                          className="inline-flex items-center px-3 py-1.5 bg-gradient-to-r from-green-50 to-emerald-50 text-green-700 border border-green-200 text-xs font-semibold rounded-lg hover:from-green-100 hover:to-emerald-100 focus:outline-none focus:ring-2 focus:ring-green-500 focus:ring-offset-1 transition-all duration-200 shadow-sm disabled:opacity-50 disabled:cursor-not-allowed"
->>>>>>> 0b4bbc22
                                         >
-                                          {billingLoading
-                                            ? 'Processing...'
-                                            : 'Activate'}
-                                        </button>
-                                      </Tooltip>
-                                    ) : appSumoCount < codeCount ? (
-                                      <Tooltip
-<<<<<<< HEAD
-                                        title="Activate with promo code"
-=======
-                                        title="Activate domain with promo code"
->>>>>>> 0b4bbc22
-                                        placement="top"
-                                      >
-                                        <button
-                                          onClick={() =>
-                                            handleOpenActivateModal(domain)
-                                          }
-<<<<<<< HEAD
-                                          className="inline-flex items-center px-2 py-1 bg-green-50 text-green-700 border border-green-200 text-xs font-medium rounded hover:bg-green-100 focus:outline-none focus:ring-2 focus:ring-green-500 focus:ring-offset-1 transition-all duration-200 shadow-sm"
-=======
-                                          type="button"
-                                          aria-label={`Open activation modal for ${domain.url}`}
-                                          className="inline-flex items-center px-3 py-1.5 bg-gradient-to-r from-green-50 to-emerald-50 text-green-700 border border-green-200 text-xs font-semibold rounded-lg hover:from-green-100 hover:to-emerald-100 focus:outline-none focus:ring-2 focus:ring-green-500 focus:ring-offset-1 transition-all duration-200 shadow-sm"
->>>>>>> 0b4bbc22
-                                        >
-                                          Activate
-                                        </button>
-                                      </Tooltip>
-                                    ) : (
-                                      <Tooltip
-<<<<<<< HEAD
-                                        title="Buy license"
-=======
-                                        title="Purchase a license for this domain"
->>>>>>> 0b4bbc22
-                                        placement="top"
-                                      >
-                                        <button
-                                          onClick={() => {
-                                            setPaymentView(true);
-                                            openModal();
-<<<<<<< HEAD
-                                            setOptionalDomain(domain.url);
-                                          }}
-                                          className="inline-flex items-center px-2 py-1 bg-green-50 text-green-700 border border-green-200 text-xs font-medium rounded hover:bg-green-100 focus:outline-none focus:ring-2 focus:ring-green-500 focus:ring-offset-1 transition-all duration-200 shadow-sm"
-=======
-                                            setOptionalDomain(domain.url ?? '');
-                                          }}
-                                          type="button"
-                                          aria-label={`Buy license for ${domain.url}`}
-                                          className="inline-flex items-center px-3 py-1.5 bg-gradient-to-r from-green-50 to-emerald-50 text-green-700 border border-green-200 text-xs font-semibold rounded-lg hover:from-green-100 hover:to-emerald-100 focus:outline-none focus:ring-2 focus:ring-green-500 focus:ring-offset-1 transition-all duration-200 shadow-sm"
->>>>>>> 0b4bbc22
-                                        >
-                                          Buy License
+                                          <FaTimes className="w-3 h-3 text-red-500 mr-1 flex-shrink-0" />
+                                          Cancel Subscription
                                         </button>
                                       </Tooltip>
                                     )}
                                   </>
-                                ) : null}
-<<<<<<< HEAD
-                                <Tooltip title="Edit domain" placement="top">
-                                  <button
-                                    onClick={() => handleEdit(domain)}
-                                    className="text-gray-400 hover:text-gray-600 p-1 focus:outline-none focus:ring-2 focus:ring-gray-400 focus:ring-offset-1 transition-all duration-200"
-                                    aria-label={`Edit domain ${domain.url}`}
-                                  >
-                                    <FaPencilAlt className="w-4 h-4" />
-                                  </button>
-                                </Tooltip>
-                                <Tooltip title="Delete domain" placement="top">
-                                  <button
-                                    onClick={() => {
-                                      setDeleteSiteID(domain.id);
-                                      setDeleteSiteStatus(domainStatus);
-                                      setShowModal(true);
-                                      setIsCancel(false);
-                                    }}
-                                    className="text-gray-400 hover:text-gray-600 p-1 focus:outline-none focus:ring-2 focus:ring-gray-400 focus:ring-offset-1 transition-all duration-200"
-                                    aria-label={`Delete domain ${domain.url}`}
-                                  >
-                                    <FaTrash className="w-4 h-4" />
-                                  </button>
-                                </Tooltip>
-                                {/* Cancel Button for Active/Life Time domains */}
-                                {(domainStatus === 'Active' ||
-                                  domainStatus === 'Life Time') && (
-                                  <Tooltip
-                                    title={
-                                      'Cancel Subscription for this domain'
-                                    }
-                                    placement="top"
-                                  >
-                                    <button
-                                      type="button"
-                                      className={`inline-flex items-center px-2 py-1 rounded text-xs font-semibold shadow-sm transition-all duration-200 cursor-pointer whitespace-nowrap ${RED_BG}`}
-                                      onClick={() =>
-                                        handleCancelSubscription(
-                                          domain.id,
-                                          domainStatus,
-                                        )
-                                      }
-                                    >
-                                      <FaTimes className="w-3 h-3 text-red-500 mr-1 flex-shrink-0" />
-                                      Cancel Subscription
-                                    </button>
-                                  </Tooltip>
                                 )}
                               </>
                             )}
-=======
-                              </>
-                            )}
-
-                            {(userData.isAdminOrOwnerOrSuper ||
-                              domain.is_owner) && (
-                              <Tooltip
-                                title="Edit domain settings"
-                                placement="top"
-                              >
-                                <button
-                                  onClick={() => handleEdit(domain)}
-                                  type="button"
-                                  aria-label={`Edit domain ${domain.url}`}
-                                  className="inline-flex items-center px-3 py-1.5 text-gray-600 text-xs font-semibold rounded-lg hover:bg-gray-50 focus:outline-none focus:ring-2 focus:ring-gray-400 focus:ring-offset-1 transition-all duration-200"
-                                >
-                                  <FaCog className="w-3.5 h-3.5 mr-1" />
-                                  Edit
-                                </button>
-                              </Tooltip>
-                            )}
-
-                            {domain.is_owner && (
-                              <Tooltip
-                                title="Delete this domain from your account"
-                                placement="top"
-                              >
-                                <button
-                                  onClick={() => {
-                                    setDeleteSiteID(domain.id ?? 0);
-                                    setDeleteSiteStatus(domainStatus);
-                                    setShowModal(true);
-                                  }}
-                                  type="button"
-                                  aria-label={`Delete domain ${domain.url}`}
-                                  className="inline-flex items-center px-3 py-1.5 text-gray-600 text-xs font-semibold rounded-lg hover:bg-gray-50 focus:outline-none focus:ring-2 focus:ring-gray-400 focus:ring-offset-1 transition-all duration-200"
-                                >
-                                  <FaTrash className="w-3.5 h-3.5 mr-1" />
-                                  Delete
-                                </button>
-                              </Tooltip>
-                            )}
->>>>>>> 0b4bbc22
                           </div>
                         </div>
                       </div>
@@ -1513,7 +1071,6 @@
             )}
           </div>
         </div>
-<<<<<<< HEAD
 
         {/* Mobile Cards */}
         <div className="lg:hidden space-y-3 px-4 sm:px-6 lg:px-8">
@@ -1526,144 +1083,6 @@
                   alt="No sites found"
                   className="w-32 h-32 object-contain"
                 />
-=======
-        {/* Mobile Grid */}
-        <div className="lg:hidden grid grid-cols-1 md:grid-cols-2 lg:grid-cols-3 gap-6">
-          {domains.map((domain) => {
-            const isEditing = editingId === domain.id;
-            const domainStatus = getDomainStatus(
-              domain.url ?? '',
-              domain.expiredAt ?? '',
-              domain.trial ?? 0,
-              appSumoDomains,
-            );
-            return (
-              <div
-                key={domain.id}
-                className="bg-white rounded-lg shadow-md overflow-hidden transform transition-transform duration-300 hover:scale-105"
-              >
-                <div className="p-4 border-b">
-                  <div className="flex flex-wrap items-center justify-between">
-                    {/* Container for the editable text */}
-                    <div className="w-full md:w-auto flex-grow">
-                      {isEditing ? (
-                        <input
-                          type="text"
-                          className="border p-2 rounded bg-gray-100 text-lg font-medium w-full"
-                          value={tempDomain}
-                          onChange={(e) => setTempDomain(e.target.value)}
-                        />
-                      ) : (
-                        <span className="text-lg font-medium">
-                          {domain.url}
-                        </span>
-                      )}
-                    </div>
-                    {/* Status badge container */}
-                    <div className="mt-2 md:mt-0">
-                      <span
-                        className={`px-2 py-1 rounded-full text-xs font-semibold ${applyStatusClass(
-                          domain.url ?? '',
-                          domain.expiredAt ?? '',
-                          domain.trial ?? 0,
-                          appSumoDomains,
-                        )}`}
-                      >
-                        {domainStatus}
-                        {domainStatus === 'Trial' && domain?.expiredAt && (
-                          <span className="ml-1">
-                            •{' '}
-                            {new Date(
-                              Number.parseInt(domain.expiredAt),
-                            ).toLocaleDateString()}
-                          </span>
-                        )}
-                      </span>
-                    </div>
-                  </div>
-                </div>
-
-                {isEditing ? (
-                  <div className="p-4 bg-gray-50 flex justify-end items-center space-x-2">
-                    <button
-                      onClick={() => handleSave(domain.id ?? 0)}
-                      className="p-2 text-white text-center rounded-md bg-[#2563EB] hover:bg-[#1D4ED8] transition duration-300 w-full"
-                      disabled={editLoading}
-                    >
-                      {editLoading ? <CircularProgress size={18} /> : 'Save'}
-                    </button>
-                    <button
-                      onClick={handleCancel}
-                      className="p-2 text-white text-center rounded-md bg-[#DC2626] hover:bg-[#B91C1C] transition duration-300 w-full"
-                      disabled={editLoading}
-                    >
-                      Cancel
-                    </button>
-                  </div>
-                ) : (
-                  <>
-                    {/* Mobile actions split into two rows */}
-                    <div className="p-4 bg-gray-50 flex justify-between items-center space-x-2 mb-2 empty:hidden">
-                      {(userData.isAdminOrOwnerOrSuper || domain.is_owner) && (
-                        <button
-                          onClick={() => handleEdit(domain)}
-                          className="p-2 bg-[#2563EB] text-white rounded-md text-sm flex-1 flex items-center justify-center hover:bg-[#1D4ED8] transition-colors duration-200"
-                        >
-                          <FaCog className="mr-2" /> Edit
-                        </button>
-                      )}
-
-                      {domain.is_owner && (
-                        <button
-                          onClick={() => {
-                            setDeleteSiteID(domain.id ?? 0);
-                            setDeleteSiteStatus(domainStatus);
-                            setShowModal(true);
-                          }}
-                          className="p-2 bg-[#1E40AF] text-white rounded-md text-sm flex-1 flex items-center justify-center hover:bg-[#1E3A8A] transition-colors duration-200"
-                        >
-                          <FaTrash className="mr-2" /> Delete
-                        </button>
-                      )}
-                    </div>
-
-                    {domain.is_owner && (
-                      <>
-                        {domainStatus !== 'Active' &&
-                          domainStatus != 'Life Time' &&
-                          domainStatus !== 'Expiring' && (
-                            <div className="p-4 bg-gray-100">
-                              {activePlan !== '' && tierPlan ? (
-                                <button
-                                  disabled={billingLoading}
-                                  onClick={() => handleSubscription(domain)}
-                                  type="submit"
-                                  className="p-2 bg-primary text-white rounded-md text-sm flex items-center justify-center hover:bg-[#1D4ED8] transition-colors duration-200"
-                                >
-                                  {billingLoading
-                                    ? 'Please Wait...'
-                                    : 'Activate'}
-                                </button>
-                              ) : (
-                                <button
-                                  onClick={() => {
-                                    setPaymentView(true);
-                                    openModal();
-                                    setOptionalDomain(domain.url ?? '');
-                                  }}
-                                  type="submit"
-                                  className="p-2 bg-green w-full text-white rounded-md text-sm flex items-center justify-center hover:bg-green-600 transition-colors duration-200"
-                                >
-                                  Buy Plan
-                                </button>
-                              )}
-                            </div>
-                          )}
-                      </>
-                    )}
-                  </>
-                )}
->>>>>>> 0b4bbc22
               </div>
 
               {/* Empty State Message */}
@@ -1695,9 +1114,9 @@
             filteredDomains.map((domain) => {
               const isEditing = editingId === domain.id;
               const domainStatus = getDomainStatus(
-                domain.url,
-                domain.expiredAt,
-                domain.trial,
+                domain.url ?? '',
+                domain.expiredAt ?? '',
+                domain.trial ?? 0,
                 appSumoDomains,
               );
 
@@ -1717,6 +1136,7 @@
                   appSumoCount={appSumoCount}
                   codeCount={codeCount}
                   appSumoDomains={appSumoDomains}
+                  userData={userData}
                   onEdit={handleEdit}
                   onCancel={handleCancel}
                   onSave={handleSave}
@@ -1731,7 +1151,7 @@
                   onPaymentView={() => {
                     setPaymentView(true);
                     openModal();
-                    setOptionalDomain(domain.url);
+                    setOptionalDomain(domain.url ?? '');
                   }}
                   onCancelSubscription={handleCancelSubscription}
                 />
