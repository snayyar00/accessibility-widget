--- conflicted
+++ resolved
@@ -16,12 +16,9 @@
 import applyStatusClass from '@/utils/applyStatusClass';
 import ActivatePlanWarningModal from './ActivatePlanWarningModal';
 import { getAuthenticationCookie } from '@/utils/cookie';
-<<<<<<< HEAD
+import { RED_BG } from '@/utils/applyStatusClass';
 import MobileDomainCard from './MobileDomainCard';
 import notFoundImage from '@/assets/images/not_found_image.png';
-=======
-import { RED_BG } from '@/utils/applyStatusClass';
->>>>>>> b4dd1f65
 
 export interface Domain {
   id: number;
@@ -630,7 +627,6 @@
                               }}
                             />
                           </div>
-<<<<<<< HEAD
 
                           {/* Domain Name */}
                           <div className="flex-1 min-w-0 mr-4">
@@ -663,6 +659,7 @@
 
                           {/* Plan Status */}
                           <div className="flex-shrink-0 mr-4 w-24 my-sites-plan-status">
+                        <div className="flex items-center space-x-2">
                             <Tooltip
                               title={
                                 domainStatus === 'Life Time'
@@ -685,52 +682,6 @@
                               }
                               placement="top"
                             >
-=======
-                        )}
-                      </td>
-                      <td className="py-5 px-6 whitespace-nowrap">
-                        <div className="flex items-center space-x-2">
-                        <Tooltip
-                          title={
-                            domainStatus === 'Life Time'
-                              ? 'Lifetime license - Never expires'
-                              : domainStatus === 'Active'
-                              ? 'Subscription is active'
-                              : domainStatus === 'Trial'
-                              ? `Trial period ends on ${
-                                  domain?.expiredAt
-                                    ? new Date(
-                                        Number.parseInt(domain.expiredAt),
-                                      ).toLocaleDateString()
-                                    : 'N/A'
-                                }`
-                              : domainStatus === 'Trial Expired'
-                              ? 'Trial period has ended - Please activate'
-                              : domainStatus === 'Expiring'
-                              ? 'Subscription is expiring soon'
-                              : 'Subscription has expired'
-                          }
-                          placement="top"
-                        >
-                          <span
-                            className={`inline-flex items-center px-3 py-1.5 rounded-lg text-xs font-semibold shadow-sm transition-all duration-200 cursor-help ${applyStatusClass(
-                              domain.url,
-                              domain.expiredAt,
-                              domain.trial,
-                              appSumoDomains,
-                            )}`}
-                          >
-                            <span className="relative flex h-2 w-2 mr-2">
-                              <span
-                                className={`animate-ping absolute inline-flex h-full w-full rounded-full opacity-75 ${
-                                  domainStatus === 'Life Time'
-                                    ? 'bg-green-400'
-                                    : domainStatus === 'Trial'
-                                    ? 'bg-yellow-400'
-                                    : 'bg-blue-400'
-                                }`}
-                              ></span>
->>>>>>> b4dd1f65
                               <span
                                 className={`inline-flex items-center px-2 py-1 rounded text-xs font-medium cursor-help ${applyStatusClass(
                                   domain.url,
@@ -761,18 +712,7 @@
                                 </span>
                                 {domainStatus}
                               </span>
-<<<<<<< HEAD
                             </Tooltip>
-                          </div>
-
-                          {/* Monitor Toggle */}
-                          <div className="flex-shrink-0 mr-4 w-32 my-sites-monitor-toggle">
-                            <Tooltip
-                              title={
-=======
-                            )}
-                          </span>
-                        </Tooltip>
                         {(domainStatus === 'Active' || domainStatus == 'Life Time') && (
                           <Tooltip
                           title={'Cancel Subscription for this domain'}
@@ -789,51 +729,12 @@
                         </Tooltip>
                         )}
                         </div>
-                      </td>
-                      <td className="py-5 px-6 whitespace-nowrap text-center">
-                        <Tooltip
-                          title={
-                            monitoringStates[domain.id] ??
-                            domain.monitor_enabled
-                              ? 'Click to disable monitoring'
-                              : 'Click to enable monitoring'
-                          }
-                          placement="top"
-                        >
-                          <button
-                            onClick={() =>
-                              handleMonitoringToggle(
-                                domain.id,
-                                monitoringStates[domain.id] ??
-                                  domain.monitor_enabled ??
-                                  false,
-                              )
-                            }
-                            role="switch"
-                            aria-checked={
-                              monitoringStates[domain.id] ??
-                              domain.monitor_enabled ??
-                              false
-                            }
-                            aria-label={`Toggle monitoring for ${domain.url}`}
-                            className={`relative inline-flex h-6 w-11 items-center rounded-full transition-all duration-300 focus:outline-none focus:ring-4 focus:ring-offset-2 ${
-                              monitoringStates[domain.id] ??
-                              domain.monitor_enabled
-                                ? 'bg-gradient-to-r from-blue-500 to-blue-600 hover:from-blue-600 hover:to-blue-700 focus:ring-blue-500 shadow-lg shadow-blue-500/25'
-                                : 'bg-gray-200 hover:bg-gray-300 focus:ring-gray-300'
-                            }`}
-                            disabled={isEditing}
-                          >
-                            <span className="sr-only">
-                              {monitoringStates[domain.id] ??
-                              domain.monitor_enabled
-                                ? 'Monitoring is enabled'
-                                : 'Monitoring is disabled'}
-                            </span>
-                            <span
-                              aria-hidden="true"
-                              className={`inline-block h-4 w-4 transform rounded-full bg-white shadow-lg transition-all duration-300 ${
->>>>>>> b4dd1f65
+                          </div>
+
+                          {/* Monitor Toggle */}
+                          <div className="flex-shrink-0 mr-4 w-32 my-sites-monitor-toggle">
+                            <Tooltip
+                              title={
                                 monitoringStates[domain.id] ??
                                 domain.monitor_enabled
                                   ? 'Click to disable monitoring'
@@ -1094,6 +995,7 @@
                                       setDeleteSiteID(domain.id);
                                       setDeleteSiteStatus(domainStatus);
                                       setShowModal(true);
+                                  setIsCancel(false);
                                     }}
                                     className="text-gray-400 hover:text-gray-600 p-1 focus:outline-none focus:ring-2 focus:ring-gray-400 focus:ring-offset-1 transition-all duration-200"
                                     aria-label={`Delete domain ${domain.url}`}
@@ -1102,44 +1004,7 @@
                                   </button>
                                 </Tooltip>
                               </>
-<<<<<<< HEAD
                             )}
-=======
-                            ) : null}
-                            <Tooltip
-                              title="Edit domain settings"
-                              placement="top"
-                            >
-                              <button
-                                onClick={() => handleEdit(domain)}
-                                type="button"
-                                aria-label={`Edit domain ${domain.url}`}
-                                className="inline-flex items-center px-3 py-1.5 text-gray-600 text-xs font-semibold rounded-lg hover:bg-gray-50 focus:outline-none focus:ring-2 focus:ring-gray-400 focus:ring-offset-1 transition-all duration-200"
-                              >
-                                <FaCog className="w-3.5 h-3.5 mr-1" />
-                                Edit
-                              </button>
-                            </Tooltip>
-                            <Tooltip
-                              title="Delete this domain from your account"
-                              placement="top"
-                            >
-                              <button
-                                onClick={() => {
-                                  setDeleteSiteID(domain.id);
-                                  setDeleteSiteStatus(domainStatus);
-                                  setShowModal(true);
-                                  setIsCancel(false);
-                                }}
-                                type="button"
-                                aria-label={`Delete domain ${domain.url}`}
-                                className="inline-flex items-center px-3 py-1.5 text-gray-600 text-xs font-semibold rounded-lg hover:bg-gray-50 focus:outline-none focus:ring-2 focus:ring-gray-400 focus:ring-offset-1 transition-all duration-200"
-                              >
-                                <FaTrash className="w-3.5 h-3.5 mr-1" />
-                                Delete
-                              </button>
-                            </Tooltip>
->>>>>>> b4dd1f65
                           </div>
                         </div>
                       </div>
@@ -1151,7 +1016,6 @@
           </div>
         </div>
 
-<<<<<<< HEAD
         {/* Mobile Cards */}
         <div className="lg:hidden space-y-3 px-4 sm:px-6 lg:px-8">
           {filteredDomains.length === 0 ? (
@@ -1163,77 +1027,6 @@
                   alt="No sites found"
                   className="w-32 h-32 object-contain"
                 />
-=======
-                {isEditing ? (
-                  <div className="p-4 bg-gray-50 flex justify-end items-center space-x-2">
-                    <button
-                      onClick={() => handleSave(domain.id)}
-                      className="p-2 text-white text-center rounded-md bg-[#2563EB] hover:bg-[#1D4ED8] transition duration-300 w-full"
-                      disabled={editLoading}
-                    >
-                      {editLoading ? <CircularProgress size={18} /> : 'Save'}
-                    </button>
-                    <button
-                      onClick={handleCancel}
-                      className="p-2 text-white text-center rounded-md bg-[#DC2626] hover:bg-[#B91C1C] transition duration-300 w-full"
-                      disabled={editLoading}
-                    >
-                      Cancel
-                    </button>
-                  </div>
-                ) : (
-                  <>
-                    {/* Mobile actions split into two rows */}
-                    <div className="p-4 bg-gray-50 flex justify-between items-center space-x-2 mb-2">
-                      <button
-                        onClick={() => handleEdit(domain)}
-                        className="p-2 bg-[#2563EB] text-white rounded-md text-sm flex-1 flex items-center justify-center hover:bg-[#1D4ED8] transition-colors duration-200"
-                      >
-                        <FaCog className="mr-2" /> Edit
-                      </button>
-                      <button
-                        onClick={() => {
-                          setDeleteSiteID(domain.id);
-                          setDeleteSiteStatus(domainStatus);
-                          setShowModal(true);
-                          setIsCancel(false);
-                        }}
-                        className="p-2 bg-[#1E40AF] text-white rounded-md text-sm flex-1 flex items-center justify-center hover:bg-[#1E3A8A] transition-colors duration-200"
-                      >
-                        <FaTrash className="mr-2" /> Delete
-                      </button>
-                    </div>
-                    {domainStatus !== 'Active' &&
-                      domainStatus != 'Life Time' &&
-                      domainStatus !== 'Expiring' && (
-                        <div className="p-4 bg-gray-100">
-                          {activePlan !== '' && tierPlan ? (
-                            <button
-                              disabled={billingLoading}
-                              onClick={() => handleSubscription(domain)}
-                              type="submit"
-                              className="p-2 bg-primary text-white rounded-md text-sm flex items-center justify-center hover:bg-[#1D4ED8] transition-colors duration-200"
-                            >
-                              {billingLoading ? 'Please Wait...' : 'Activate'}
-                            </button>
-                          ) : (
-                            <button
-                              onClick={() => {
-                                setPaymentView(true);
-                                openModal();
-                                setOptionalDomain(domain.url);
-                              }}
-                              type="submit"
-                              className="p-2 bg-green w-full text-white rounded-md text-sm flex items-center justify-center hover:bg-green-600 transition-colors duration-200"
-                            >
-                              Buy Plan
-                            </button>
-                          )}
-                        </div>
-                      )}
-                  </>
-                )}
->>>>>>> b4dd1f65
               </div>
 
               {/* Empty State Message */}
@@ -1253,6 +1046,7 @@
                 <button
                   onClick={() => {
                     openModal();
+                          setIsCancel(false);
                   }}
                   className="inline-flex items-center px-6 py-3 bg-blue-600 text-white font-semibold rounded-lg hover:bg-blue-700 focus:outline-none focus:ring-2 focus:ring-blue-500 focus:ring-offset-2 transition-all duration-200 shadow-sm"
                 >
