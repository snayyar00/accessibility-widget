--- conflicted
+++ resolved
@@ -158,37 +158,6 @@
             '0 25px 50px -12px rgba(0, 0, 0, 0.25), 0 0 0 1px rgba(255, 255, 255, 0.05)',
         }}
       >
-<<<<<<< HEAD
-        <div className="flex items-center mb-8">
-          <div className="w-12 h-12 bg-red-100 rounded-full flex items-center justify-center mr-4">
-            <svg
-              className="w-6 h-6 text-red-600"
-              fill="none"
-              stroke="currentColor"
-              viewBox="0 0 24 24"
-            >
-              <path
-                strokeLinecap="round"
-                strokeLinejoin="round"
-                strokeWidth={2}
-                d="M12 9v2m0 4h.01m-6.938 4h13.856c1.54 0 2.502-1.667 1.732-2.5L13.732 4c-.77-.833-1.732-.833-2.5 0L4.268 18.5c-.77.833.192 2.5 1.732 2.5z"
-              />
-            </svg>
-          </div>
-          <div>
-            <h2 className="text-2xl font-bold text-gray-900 leading-tight">
-              Confirm Site Deletion
-            </h2>
-            <p className="text-gray-600 text-sm mt-1">
-              This action cannot be undone
-            </p>
-          </div>
-        </div>
-
-        <div className="mb-8">
-          <h3 className="text-lg font-semibold text-gray-900 mb-6 leading-relaxed">
-            Please tell us why you're deleting this site:
-=======
         <h2 className="text-2xl font-bold mb-6 text-gray-800">
           {isCancel ? 'Confirm Subscription Cancellation' : 'Confirm Site Deletion'}
         </h2>
@@ -196,7 +165,6 @@
         <div className="mb-6">
           <h3 className="text-lg font-semibold text-gray-800 mb-4">
             {isCancel ? 'Please tell us why you\'re canceling this subscription:' : 'Please tell us why you\'re deleting this site:'}
->>>>>>> b4dd1f65
           </h3>
 
           <div className="space-y-3">
@@ -435,26 +403,7 @@
                 Processing...
               </>
             ) : (
-<<<<<<< HEAD
-              <>
-                <svg
-                  className="w-4 h-4 mr-2"
-                  fill="none"
-                  stroke="currentColor"
-                  viewBox="0 0 24 24"
-                >
-                  <path
-                    strokeLinecap="round"
-                    strokeLinejoin="round"
-                    strokeWidth={2}
-                    d="M19 7l-.867 12.142A2 2 0 0116.138 21H7.862a2 2 0 01-1.995-1.858L5 7m5 4v6m4-6v6m1-10V4a1 1 0 00-1-1h-4a1 1 0 00-1 1v3M4 7h16"
-                  />
-                </svg>
-                Delete Site
-              </>
-=======
               isCancel ? 'Cancel Subscription' : 'Delete Site'
->>>>>>> b4dd1f65
             )}
           </button>
         </div>
