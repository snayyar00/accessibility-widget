--- conflicted
+++ resolved
@@ -1,13 +1,8 @@
 import { RootState } from '@/config/store';
 import { CircularProgress } from '@mui/material';
-import React, { useEffect } from 'react';
+import React from 'react';
 import { useSelector } from 'react-redux';
-<<<<<<< HEAD
 import { toast } from 'sonner';
-import { Domain } from './DomainTable';
-=======
-import { toast } from 'react-toastify';
->>>>>>> 0b4bbc22
 import { plans } from '@/constants';
 import { useLazyQuery } from '@apollo/client';
 import getSitePlanQuery from '@/queries/sitePlans/getSitePlan';
