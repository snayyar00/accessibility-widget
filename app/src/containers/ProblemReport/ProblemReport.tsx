--- conflicted
+++ resolved
@@ -205,7 +205,6 @@
         customStyles={defaultTourStyles}
       />
 
-<<<<<<< HEAD
       <div className="relative">
         {/* Dotted pattern background */}
         <div className="absolute inset-0 bg-dotted-pattern opacity-20 -z-10"></div>
@@ -227,52 +226,6 @@
                 <p className="text-base sm:text-sm md:text-base text-gray-500">
                   View and manage issues reported across your websites
                 </p>
-=======
-      <div className="min-h-screen py-6 sm:py-8 md:py-12 px-4 sm:px-6 lg:px-8">
-        <div className="max-w-7xl mx-auto">
-          <header className="reports-page-header mb-8 sm:mb-12 text-center">
-            <h1 className="text-3xl sm:text-4xl md:text-5xl lg:text-6xl font-extrabold text-gray-900">
-              Reported Problems
-            </h1>
-            <p className="mt-3 max-w-md mx-auto text-sm sm:text-base md:text-lg text-gray-500 md:mt-5 md:max-w-3xl">
-              View and manage issues reported across your websites
-            </p>
-          </header>
-
-          {error && (
-            <div className="mb-6 p-4 bg-red-50 border border-red-200 rounded-md">
-              <div className="flex">
-                <div className="flex-shrink-0">
-                  <svg
-                    className="h-5 w-5 text-red-400"
-                    viewBox="0 0 20 20"
-                    fill="currentColor"
-                  >
-                    <path
-                      fillRule="evenodd"
-                      d="M10 18a8 8 0 100-16 8 8 0 000 16zM8.707 7.293a1 1 0 00-1.414 1.414L8.586 10l-1.293 1.293a1 1 0 101.414 1.414L10 11.414l1.293 1.293a1 1 0 001.414-1.414L11.414 10l1.293-1.293a1 1 0 00-1.414-1.414L10 8.586 8.707 7.293z"
-                      clipRule="evenodd"
-                    />
-                  </svg>
-                </div>
-                <div className="ml-3">
-                  <h3 className="text-sm font-medium text-red-800">
-                    Error loading problem reports
-                  </h3>
-                  <div className="mt-2 text-sm text-red-700">
-                    <p>{error}</p>
-                  </div>
-                  <div className="mt-4">
-                    <button
-                      type="button"
-                      className="bg-red-50 px-2 py-1 text-sm font-medium text-red-800 hover:bg-red-100 rounded-md"
-                      onClick={fetchProblemReports}
-                    >
-                      Try again
-                    </button>
-                  </div>
-                </div>
->>>>>>> 0b4bbc22
               </div>
 
               {!loader && (
@@ -309,7 +262,6 @@
                     </div>
                   </div>
 
-<<<<<<< HEAD
                   <div className="w-full lg:flex-1 relative">
                     <div className="relative">
                       <input
@@ -346,29 +298,8 @@
                           />
                         </svg>
                       </button>
-=======
-                  {isDomainDropdownOpen && (
-                    <div className="absolute z-10 w-full mt-1 bg-white border border-gray-300 rounded-md shadow-lg max-h-60 overflow-auto">
-                      <div className="py-1">
-                        {filteredDomains.map((site) => (
-                          <div
-                            key={site?.id}
-                            className="px-4 py-2 text-sm text-gray-700 hover:bg-gray-100 cursor-pointer"
-                            onClick={() => handleDomainSelect(site?.url || '')}
-                          >
-                            {site?.url}
-                          </div>
-                        ))}
-                        {filteredDomains.length === 0 && domainSearchTerm && (
-                          <div className="px-4 py-2 text-sm text-gray-500 italic">
-                            No domains found matching "{domainSearchTerm}"
-                          </div>
-                        )}
-                      </div>
->>>>>>> 0b4bbc22
                     </div>
 
-<<<<<<< HEAD
                     {isDomainDropdownOpen && (
                       <div className="absolute z-10 w-full mt-1 bg-white border border-gray-300 rounded-md shadow-lg max-h-60 overflow-auto">
                         <div className="py-1">
@@ -397,35 +328,6 @@
                       </div>
                     )}
                   </div>
-=======
-              <div className="reports-grid-section grid grid-cols-1 md:grid-cols-2 xl:grid-cols-3 gap-4 sm:gap-6">
-                {filteredProblems.map((problem) => (
-                  <div key={problem.id} className="problem-card">
-                    <ProblemCard problem={problem} />
-                  </div>
-                ))}
-              </div>
-
-              {problemArray.length === 0 && !loader && !error && (
-                <div className="text-center py-12">
-                  <div className="mx-auto h-12 w-12 text-gray-400">
-                    <svg fill="none" viewBox="0 0 24 24" stroke="currentColor">
-                      <path
-                        strokeLinecap="round"
-                        strokeLinejoin="round"
-                        strokeWidth={2}
-                        d="M9 12h6m-6 4h6m2 5H7a2 2 0 01-2-2V5a2 2 0 012-2h5.586a1 1 0 01.707.293l5.414 5.414a1 1 0 01.293.707V19a2 2 0 01-2 2z"
-                      />
-                    </svg>
-                  </div>
-                  <h3 className="mt-2 text-sm font-medium text-gray-900">
-                    No problem reports
-                  </h3>
-                  <p className="mt-1 text-sm text-gray-500">
-                    You haven't received any problem reports yet. They will
-                    appear here when users report issues with your websites.
-                  </p>
->>>>>>> 0b4bbc22
                 </div>
               )}
             </div>
