--- conflicted
+++ resolved
@@ -11,11 +11,8 @@
 import Github from '@/containers/Github';
 import { client } from '@/config/apollo';
 import '@/assets/css/main.css';
-<<<<<<< HEAD
 import GlobalLoading from '@/components/Layout/GlobalLoading';
-=======
 import 'react-toastify/dist/ReactToastify.css';
->>>>>>> 1783a031
 
 function App() {
   const { error } = useSelector((state) => state.user);
@@ -28,11 +25,8 @@
   return (
     <ApolloProvider client={client}>
       <BrowserRouter>
-<<<<<<< HEAD
         <GlobalLoading />
-=======
         <ToastContainer />
->>>>>>> 1783a031
         <Switch>
           <Route path="/auth" component={Auth} />
           <Route path="/verify-email" component={VerifyEmail} />
