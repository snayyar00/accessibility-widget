
name: API Deploy

on:
  push:
    branches:
      - main
  pull_request:
    branches:
      - main

jobs:
  API:
    runs-on: self-hosted
    strategy:
      matrix:
        node-version: [20.x]

    steps:
      - name: Install dependencies in API
        run: |
          cd api
          npm install
<<<<<<< HEAD
          tsc
          pm2 restart server
=======
          npm install ts-node
          pm2 stop all
          pm2 start server.ts --interpreter="./node_modules/.bin/ts-node"
>>>>>>> 096462ad

  APP:
    runs-on: self-hosted
    strategy:
      matrix:
        node-version: [20.x]

    steps:

      - name: Install dependencies in App
        run: |
          cd app
          npm i
<<<<<<< HEAD
=======

          tsc
          pm2 restart server

>>>>>>> 096462ad
      - name: Build App
        run: |
          cd app
          CI=false && npm run build

      - name: Install AWS CLI (Optional Step)
        run: |
          if ! command -v aws &> /dev/null
          then
              curl "https://awscli.amazonaws.com/awscli-exe-linux-x86_64.zip" -o "awscliv2.zip"
              unzip awscliv2.zip
              sudo ./aws/install
          fi
        shell: bash

      - name: Deploy to AWS S3
        run: |
          aws s3 sync app/build s3://accessability-artifacts --delete
        env:
          AWS_S3_BUCKET: ${{ secrets.AWS_S3_BUCKET }}
          AWS_ACCESS_KEY_ID: ${{ secrets.AWS_ACCESS_KEY_ID }}
          AWS_SECRET_ACCESS_KEY: ${{ secrets.AWS_SECRET_ACCESS_KEY }}
          CI: false
          AWS_REGION: 'us-east-2'

      
      <|MERGE_RESOLUTION|>--- conflicted
+++ resolved
@@ -21,14 +21,11 @@
         run: |
           cd api
           npm install
-<<<<<<< HEAD
+
           tsc
           pm2 restart server
-=======
-          npm install ts-node
-          pm2 stop all
-          pm2 start server.ts --interpreter="./node_modules/.bin/ts-node"
->>>>>>> 096462ad
+
+
 
   APP:
     runs-on: self-hosted
@@ -42,13 +39,7 @@
         run: |
           cd app
           npm i
-<<<<<<< HEAD
-=======
 
-          tsc
-          pm2 restart server
-
->>>>>>> 096462ad
       - name: Build App
         run: |
           cd app
