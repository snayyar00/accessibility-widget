
SaaS Gear is a React and NodeJS framework that help you build SaaS faster.


Introduction: https://www.notion.so/Saas-Gear-9f791fb27d3b440584e4a5408e19c8d4

## Technology stack

### Front-end
- nextjs
- react
- tailwind
- styled-component
- react-apollo
- react-router-dom
- react-hook-form
- dayjs
- webpack

### Back-end
- expressjs
- jwt
- apollo-server-express
- dotenv
- helmet
- redis
- knex

### Support databases
- mysql
- mongodb

### Payment
- stripe

## License
All code in this repository is provided under the MIT  
<br>
  
## Set up with Docker
### 1. Create env  
  + You should create `.env` in `app` and `api` folder and copy content from `.env-example` file in each.
### 2. Build Docker
    > You must be in root source
  + 2.1. Build all Dockerfile
    + Run ```docker-compose build```
<<<<<<< HEAD
  + 2.2. Start docker containers
    + Run ```docker-compose up -d``` to start all container
=======
  + 3.2. Start docker containers
    + Run ```docker-compose up -d``` to start all containers
>>>>>>> bf35c602

### 3. Setup hosts
  + 3.1 Open `hosts` file to edit  
    > If you are using Linux or MacOS
    + Run command ```sudo nano /etc/hosts```  

    > If you are using Window 10
    + Open Notepad with `Administrator`
    + In Notepad, click `File > Open`
    + Navigate to `c:\windows\system32\drivers\etc`
    + In the lower-right corner, just above the `Open` button, click the drop-down menu to change the file type to `All Files`.
    + Choose `hosts` file to edit
<<<<<<< HEAD
  + 3.2 Update `hosts` file  
    > Please paste this to your `host` file
=======
  + 4.2 Update `hosts` file  
    > Please paste this to your `hosts` file
>>>>>>> bf35c602
    ```
    127.0.0.1	saasgear.local
    127.0.0.1	api-saasgear.local
    127.0.0.1	landing-saasgear.local
    ```
  + 3.3 Save and exit

### 4. Run in browser
  + Open your browser and type
    + For Front-end: `http://saasgear.local`
    + For Back-end: `http://api-saasgear.local/graphql`
    + For Landing page: `http://landing-saasgear.local`
  + If you don't want to config `hosts` file  
    + You can run into:
      + For Front-end: `http://localhost:3002`
      + For Back-end: `http://localhost:5001/graphql`
      + For Landing page: `http://localhost:4001`

### 5. Custom domain
  + If you want to custom domain to your favorite, You can:
    + Go to `systems/docker-services/nginx/conf`
    + Choose your app you want to custom domain
    + Open it and change `server_name` option to your domain.
    + Save and run
      + `docker-compose build nginx`
      + `docker-compose restart nginx`
      + Change `hosts` file and add `127.0.0.1 YOUR_DOMAIN_HERE`
### 6. Backend Knex
  + Knex is installed in `api` containers
  + So if you want to create migrate or anything. You can access to docker container:
    > docker-compose exec api /bin/bash
  + And run create migrate. Good luck!<|MERGE_RESOLUTION|>--- conflicted
+++ resolved
@@ -44,13 +44,8 @@
     > You must be in root source
   + 2.1. Build all Dockerfile
     + Run ```docker-compose build```
-<<<<<<< HEAD
   + 2.2. Start docker containers
     + Run ```docker-compose up -d``` to start all container
-=======
-  + 3.2. Start docker containers
-    + Run ```docker-compose up -d``` to start all containers
->>>>>>> bf35c602
 
 ### 3. Setup hosts
   + 3.1 Open `hosts` file to edit  
@@ -63,13 +58,8 @@
     + Navigate to `c:\windows\system32\drivers\etc`
     + In the lower-right corner, just above the `Open` button, click the drop-down menu to change the file type to `All Files`.
     + Choose `hosts` file to edit
-<<<<<<< HEAD
   + 3.2 Update `hosts` file  
     > Please paste this to your `host` file
-=======
-  + 4.2 Update `hosts` file  
-    > Please paste this to your `hosts` file
->>>>>>> bf35c602
     ```
     127.0.0.1	saasgear.local
     127.0.0.1	api-saasgear.local
