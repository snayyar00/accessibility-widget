import handlebars from 'handlebars';
import mjml2html from 'mjml';
import fs from 'fs';
import path from 'path';

<<<<<<< HEAD
export default function generateEmailTemplate({ fileName, data }) {
  const templatePath = `${path.resolve()}/email-templates/${fileName}`;
  const template = execSync(`mjml ${templatePath}`).toString();
=======
export default async function generateEmailTemplate({ fileName, data }) {
  const mjMail = await fs.promises.readFile(path.join('email-template', fileName), 'utf8');
  const template = mjml2html(mjMail).html;
>>>>>>> 87e5ad4e
  return handlebars.compile(template)(data).toString();
}<|MERGE_RESOLUTION|>--- conflicted
+++ resolved
@@ -3,14 +3,8 @@
 import fs from 'fs';
 import path from 'path';
 
-<<<<<<< HEAD
-export default function generateEmailTemplate({ fileName, data }) {
-  const templatePath = `${path.resolve()}/email-templates/${fileName}`;
-  const template = execSync(`mjml ${templatePath}`).toString();
-=======
 export default async function generateEmailTemplate({ fileName, data }) {
-  const mjMail = await fs.promises.readFile(path.join('email-template', fileName), 'utf8');
+  const mjMail = await fs.promises.readFile(path.join('email-templates', fileName), 'utf8');
   const template = mjml2html(mjMail).html;
->>>>>>> 87e5ad4e
   return handlebars.compile(template)(data).toString();
 }