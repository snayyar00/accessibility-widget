--- conflicted
+++ resolved
@@ -1,11 +1,7 @@
 import Validator, { ValidationError } from 'fastest-validator';
 import { validateEmailNotAlias } from '~/utils/sanitization.helper';
 
-<<<<<<< HEAD
-export function emailValidation(email: string, maxLength = 100): true | ValidationError[] | Promise<true | ValidationError[]> {
-=======
 export function emailValidation(email: string | undefined, maxLength = 254): true | ValidationError[] | Promise<true | ValidationError[]> {
->>>>>>> 0e27bff4
   const validator = new Validator();
 
   const schema = {
