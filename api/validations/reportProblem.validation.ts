--- conflicted
+++ resolved
@@ -1,23 +1,11 @@
-<<<<<<< HEAD
 import Validator, { ValidationError } from 'fastest-validator'
 
+import { getRootDomain } from '../utils/domain.utils'
+
 export function validateReportProblem(input: { site_url: string; issue_type: string; description: string; reporter_email: string }): true | ValidationError[] | Promise<true | ValidationError[]> {
+  const filtered = getRootDomain(input.site_url)
+  input.site_url = filtered
   const validator = new Validator()
-
-=======
-import Validator, { ValidationError } from 'fastest-validator';
-import { getRootDomain } from '~/utils/domainUtils';
-
-export function validateReportProblem(input: {
-  site_url: string;
-  issue_type: string;
-  description: string;
-  reporter_email: string;
-}): true | ValidationError[] | Promise<true | ValidationError[]> {
-  const filtered = getRootDomain(input.site_url);
-  input.site_url = filtered;
-  const validator = new Validator();
->>>>>>> 05ac8bbe
   const schema = {
     site_url: {
       type: 'string',
