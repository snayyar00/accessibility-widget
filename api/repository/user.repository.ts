--- conflicted
+++ resolved
@@ -106,30 +106,29 @@
 }
 
 export async function activeUser(id: number): Promise<number> {
-<<<<<<< HEAD
   return database(TABLE).where({ id }).update({ is_active: true })
-=======
-  return database(TABLE).where({ id }).update({ is_active: true });
 }
 
 // USER NOTIFICATIONS
 export async function findUserNotificationByUserId(user_id: number): Promise<any> {
-  return database('user_notifications').where({ user_id }).first();
+  return database('user_notifications').where({ user_id }).first()
 }
 
 export async function insertUserNotification(user_id: number): Promise<any> {
-  return database('user_notifications').insert({ user_id });
+  return database('user_notifications').insert({ user_id })
 }
 
-export async function updateUserNotificationFlags(user_id: number, flags: {
-  monthly_report_flag?: boolean;
-  new_domain_flag?: boolean;
-  issue_reported_flag?: boolean;
-}): Promise<number> {
-  return database('user_notifications').where({ user_id }).update(flags);
+export async function updateUserNotificationFlags(
+  user_id: number,
+  flags: {
+    monthly_report_flag?: boolean
+    new_domain_flag?: boolean
+    issue_reported_flag?: boolean
+  },
+): Promise<number> {
+  return database('user_notifications').where({ user_id }).update(flags)
 }
 
 export async function getUserNotificationSettings(user_id: number): Promise<any> {
-  return database('user_notifications').where({ user_id }).first();
->>>>>>> 05ac8bbe
+  return database('user_notifications').where({ user_id }).first()
 }