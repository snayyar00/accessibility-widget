<<<<<<< HEAD
import { TRIAL_PLAN_INTERVAL, TRIAL_PLAN_NAME } from '../../constants/billing.constant'
import compileEmailTemplate from '../../helpers/compile-email-template'
import { deleteSiteWithRelatedRecords, findSiteById, findSiteByURL, findSitesByUserId, insertSite, IUserSites, updateAllowedSiteURL } from '../../repository/sites_allowed.repository'
import { getSitePlanBySiteId } from '../../repository/sites_plans.repository'
import { getUserbyId } from '../../repository/user.repository'
import { normalizeDomain } from '../../utils/domain.utils'
import { ValidationError } from '../../utils/graphql-errors.helper'
import logger from '../../utils/logger'
import { generateAccessibilityReportPDF } from '../../utils/pdfGenerator'
import { validateChangeURL, validateDomain } from '../../validations/allowedSites.validation'
import { fetchAccessibilityReport } from '../accessibilityReport/accessibilityReport.service'
import { EmailAttachment, sendEmailWithRetries } from '../email/email.service'
import { createSitesPlan } from './plans-sites.service'

export async function checkScript(url: string) {
  const apiUrl = `${process.env.SECONDARY_SERVER_URL}/checkscript/?url=${url}`
=======
import logger from '~/libs/logger/application-logger';
import { IUserSites, deleteSiteWithRelatedRecords, findSiteByURL, findSitesByUserId, insertSite, updateAllowedSiteURL, findSiteById } from '~/repository/sites_allowed.repository';
import { getSitePlanBySiteId } from '~/repository/sites_plans.repository';
import { createSitesPlan } from './plans-sites.service';
import { TRIAL_PLAN_INTERVAL, TRIAL_PLAN_NAME } from '~/constants/database.constant';
import { sendEmailWithRetries, sendMail, EmailAttachment } from '~/libs/mail';
import { getUserbyId, findUserNotificationByUserId } from '~/repository/user.repository';
import compileEmailTemplate from '~/helpers/compile-email-template';
import { fetchAccessibilityReport } from '../accessibilityReport/accessibilityReport.service';
import { generateAccessibilityReportPDF } from '~/utils/pdfGenerator';
import { validateChangeURL, validateDomain } from '~/validations/allowedSites.validation';
import { ValidationError } from 'apollo-server-express';
import { normalizeDomain } from '~/utils/domain.utils';

export async function checkScript(url: String) {
  const apiUrl = `${process.env.SECONDARY_SERVER_URL}/checkscript/?url=${url}`;
>>>>>>> 05ac8bbe

  // Fetch the data from the secondary server
  const response = await fetch(apiUrl)

  // Check if the response is successful
  if (!response.ok) {
    throw new Error(`Failed to fetch the script check. Status: ${response.status}`)
  }

  // Parse the response as JSON
  const responseData = await response.json()

  // Access the result and respond accordingly
  if ((responseData as any).result === 'WebAbility') {
    return 'Web Ability'
  }
  if ((responseData as any).result != 'Not Found') {
    return 'true'
  }
  return 'false'
}

/**
 * Create Document
 *
 * @param {number} userId
 * @param {string} url
 */
export async function addSite(userId: number, url: string): Promise<string> {
  const year = new Date().getFullYear()

  const validateResult = validateDomain({ url })

  if (Array.isArray(validateResult) && validateResult.length) {
    throw new ValidationError(validateResult.map((it) => it.message).join(','))
  }

  const domain = normalizeDomain(url)

  try {
    const data = {
      user_id: userId,
      url: domain,
    }

    const response = await insertSite(data)

    if (typeof response === 'string') {
      throw new Error(response)
    }

    const site = response

    setImmediate(async () => {
      try {
<<<<<<< HEAD
        await createSitesPlan(userId, 'Trial', TRIAL_PLAN_NAME, TRIAL_PLAN_INTERVAL, site.id, '')

        const report = await fetchAccessibilityReport(domain)
        const user = await getUserbyId(userId)
        const widgetStatus = await checkScript(domain)
        const status = widgetStatus == 'true' || widgetStatus == 'Web Ability' ? 'Compliant' : 'Not Compliant'
        const score = widgetStatus == 'Web Ability' ? Math.floor(Math.random() * (100 - 90 + 1)) + 90 : widgetStatus == 'true' ? Math.floor(Math.random() * (88 - 80 + 1)) + 80 : report.score
=======
        await createSitesPlan(userId, 'Trial', TRIAL_PLAN_NAME, TRIAL_PLAN_INTERVAL, site.id, '');

        const report = await fetchAccessibilityReport(domain);
        const user = await getUserbyId(userId);
        // Check user_notifications flag for new_domain_flag
 
        const widgetStatus = await checkScript(domain);
        const status = widgetStatus == 'true' || widgetStatus == 'Web Ability' ? 'Compliant' : 'Not Compliant';
        const score = widgetStatus == 'Web Ability'
          ? Math.floor(Math.random() * (100 - 90 + 1)) + 90
          : widgetStatus == 'true'
            ? Math.floor(Math.random() * (88 - 80 + 1)) + 80
            : report.score;
>>>>>>> 05ac8bbe

        const notification = await findUserNotificationByUserId(user.id);
        if (!notification || !notification.new_domain_flag) {
          console.log(`Skipping new domain email for user ${user.email} (no notification flag)`);
          return 'The site was successfully added.';
        }
        const template = await compileEmailTemplate({
          fileName: 'accessReport.mjml',
          data: {
            status,
            url: domain,
            statusImage: report?.siteImg,
            statusDescription: report?.score > 89 ? 'You achieved exceptionally high compliance status!' : 'Your Site may not comply with WCAG 2.1 AA.',
            score,
            errorsCount: report?.htmlcs?.errors?.length,
            warningsCount: report?.htmlcs?.warnings?.length,
            noticesCount: report?.htmlcs?.notices?.length,
            reportLink: 'https://app.webability.io/accessibility-test',
            year,
          },
        })

        const pdfBuffer = await generateAccessibilityReportPDF(report, url)

        const attachments: EmailAttachment[] = [
          {
            content: pdfBuffer,
            name: `accessibility-report-${url.replace(/[^a-zA-Z0-9]/g, '-')}-${new Date().toISOString().split('T')[0]}.pdf`,
          },
        ]

        await sendEmailWithRetries(user.email, template, `Accessibility Report for ${url}`, 5, 2000, attachments)
      } catch (error) {
        logger.error('Async email/report task failed:', error)
      }
    })

    return 'The site was successfully added.'
  } catch (error) {
    logger.error(error)
    throw error
  }
}

/**
 * Get List Documents
 *
 * @param {number} offset
 * @param {number} limit
 *
 */

export async function findUserSites(userId: number): Promise<IUserSites[]> {
  try {
    const sites = await findSitesByUserId(userId)

    const result = await Promise.all(
      sites.map(async (site) => {
        const data = await getSitePlanBySiteId(site.id)

        return {
          ...site,
          expiredAt: data?.expiredAt,
          trial: data?.isTrial,
        }
      }),
    )

    return result
  } catch (e) {
    logger.error(e)
    throw e
  }
}

export async function findSite(url: string) {
  try {
    const site = await findSiteByURL(url)
    return site
  } catch (e) {
    logger.error(e)
    throw e
  }
}

export async function deleteSite(userId: number, url: string) {
  const validateResult = validateDomain({ url })

  if (Array.isArray(validateResult) && validateResult.length) {
    throw new ValidationError(validateResult.map((it) => it.message).join(','))
  }

  const domain = normalizeDomain(url)

  try {
    const deletedRecs = await deleteSiteWithRelatedRecords(domain, userId)

    return deletedRecs
  } catch (e) {
    logger.error(e)
    throw e
  }
}

export async function changeURL(siteId: number, userId: number, url: string) {
  const validateResult = validateChangeURL({ url, siteId })

  if (Array.isArray(validateResult) && validateResult.length) {
    throw new ValidationError(validateResult.map((it) => it.message).join(','))
  }

  const domain = normalizeDomain(url)

  try {
    const site = await findSiteById(siteId)

    if (!site || site.user_id !== userId) {
      throw new ValidationError('You do not have permission to change this site.')
    }

    const x = await updateAllowedSiteURL(siteId, domain, userId)

    if (x > 0) return 'Successfully updated URL'
    return 'Could not change URL'
  } catch (e) {
    logger.error(e)
    throw e
  }
}

export async function isDomainAlreadyAdded(url: string): Promise<boolean> {
  const validateResult = validateDomain({ url })

  if (Array.isArray(validateResult) && validateResult.length) {
    throw new ValidationError(validateResult.map((it) => it.message).join(','))
  }

  const domain = normalizeDomain(url)

  try {
    const site = await findSiteByURL(domain)
    // If site is found, it means the domain is already added
    return !!site
  } catch (error) {
    // If error is "Site not found" type, return false
    if (error.message && error.message.includes('not found')) {
      return false
    }
    // For other errors, re-throw
    logger.error(error)
    throw error
  }
}<|MERGE_RESOLUTION|>--- conflicted
+++ resolved
@@ -1,9 +1,8 @@
-<<<<<<< HEAD
 import { TRIAL_PLAN_INTERVAL, TRIAL_PLAN_NAME } from '../../constants/billing.constant'
 import compileEmailTemplate from '../../helpers/compile-email-template'
 import { deleteSiteWithRelatedRecords, findSiteById, findSiteByURL, findSitesByUserId, insertSite, IUserSites, updateAllowedSiteURL } from '../../repository/sites_allowed.repository'
 import { getSitePlanBySiteId } from '../../repository/sites_plans.repository'
-import { getUserbyId } from '../../repository/user.repository'
+import { findUserNotificationByUserId, getUserbyId } from '../../repository/user.repository'
 import { normalizeDomain } from '../../utils/domain.utils'
 import { ValidationError } from '../../utils/graphql-errors.helper'
 import logger from '../../utils/logger'
@@ -15,24 +14,6 @@
 
 export async function checkScript(url: string) {
   const apiUrl = `${process.env.SECONDARY_SERVER_URL}/checkscript/?url=${url}`
-=======
-import logger from '~/libs/logger/application-logger';
-import { IUserSites, deleteSiteWithRelatedRecords, findSiteByURL, findSitesByUserId, insertSite, updateAllowedSiteURL, findSiteById } from '~/repository/sites_allowed.repository';
-import { getSitePlanBySiteId } from '~/repository/sites_plans.repository';
-import { createSitesPlan } from './plans-sites.service';
-import { TRIAL_PLAN_INTERVAL, TRIAL_PLAN_NAME } from '~/constants/database.constant';
-import { sendEmailWithRetries, sendMail, EmailAttachment } from '~/libs/mail';
-import { getUserbyId, findUserNotificationByUserId } from '~/repository/user.repository';
-import compileEmailTemplate from '~/helpers/compile-email-template';
-import { fetchAccessibilityReport } from '../accessibilityReport/accessibilityReport.service';
-import { generateAccessibilityReportPDF } from '~/utils/pdfGenerator';
-import { validateChangeURL, validateDomain } from '~/validations/allowedSites.validation';
-import { ValidationError } from 'apollo-server-express';
-import { normalizeDomain } from '~/utils/domain.utils';
-
-export async function checkScript(url: String) {
-  const apiUrl = `${process.env.SECONDARY_SERVER_URL}/checkscript/?url=${url}`;
->>>>>>> 05ac8bbe
 
   // Fetch the data from the secondary server
   const response = await fetch(apiUrl)
@@ -88,34 +69,20 @@
 
     setImmediate(async () => {
       try {
-<<<<<<< HEAD
         await createSitesPlan(userId, 'Trial', TRIAL_PLAN_NAME, TRIAL_PLAN_INTERVAL, site.id, '')
 
         const report = await fetchAccessibilityReport(domain)
         const user = await getUserbyId(userId)
+        // Check user_notifications flag for new_domain_flag
+
         const widgetStatus = await checkScript(domain)
         const status = widgetStatus == 'true' || widgetStatus == 'Web Ability' ? 'Compliant' : 'Not Compliant'
         const score = widgetStatus == 'Web Ability' ? Math.floor(Math.random() * (100 - 90 + 1)) + 90 : widgetStatus == 'true' ? Math.floor(Math.random() * (88 - 80 + 1)) + 80 : report.score
-=======
-        await createSitesPlan(userId, 'Trial', TRIAL_PLAN_NAME, TRIAL_PLAN_INTERVAL, site.id, '');
-
-        const report = await fetchAccessibilityReport(domain);
-        const user = await getUserbyId(userId);
-        // Check user_notifications flag for new_domain_flag
- 
-        const widgetStatus = await checkScript(domain);
-        const status = widgetStatus == 'true' || widgetStatus == 'Web Ability' ? 'Compliant' : 'Not Compliant';
-        const score = widgetStatus == 'Web Ability'
-          ? Math.floor(Math.random() * (100 - 90 + 1)) + 90
-          : widgetStatus == 'true'
-            ? Math.floor(Math.random() * (88 - 80 + 1)) + 80
-            : report.score;
->>>>>>> 05ac8bbe
-
-        const notification = await findUserNotificationByUserId(user.id);
+
+        const notification = await findUserNotificationByUserId(user.id)
         if (!notification || !notification.new_domain_flag) {
-          console.log(`Skipping new domain email for user ${user.email} (no notification flag)`);
-          return 'The site was successfully added.';
+          console.log(`Skipping new domain email for user ${user.email} (no notification flag)`)
+          return 'The site was successfully added.'
         }
         const template = await compileEmailTemplate({
           fileName: 'accessReport.mjml',
