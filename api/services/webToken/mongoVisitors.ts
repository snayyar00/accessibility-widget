--- conflicted
+++ resolved
@@ -85,7 +85,7 @@
   }
 };
 
-<<<<<<< HEAD
+
 export async function ValidateToken(url: string, uniqueToken?: string) {
   try {
 
@@ -107,14 +107,6 @@
     }
     if (timeDifference < sevendays && timeDifference > 0) {
       return 'found'
-=======
-export async function ValidateToken(url: string) {
-  try {
-    const site = await findSiteByURL(url);
-    
-    if (!site) {
-      return 'notFoundSite';
->>>>>>> 1ab85aa2
     }
     return 'notFound';
 
