--- conflicted
+++ resolved
@@ -23,11 +23,7 @@
     sendSmtpEmail.to = [{ email: to }]
     sendSmtpEmail.sender = {
       email: process.env.EMAIL_FROM || 'your-email@domain.com',
-<<<<<<< HEAD
-      name: senderName,
-=======
       name: 'WebAbility Team',
->>>>>>> 8691e4be
     }
     sendSmtpEmail.subject = subject
     sendSmtpEmail.htmlContent = html
@@ -73,11 +69,7 @@
     sendSmtpEmail.to = recipients.map((email) => ({ email }))
     sendSmtpEmail.sender = {
       email: process.env.EMAIL_FROM || 'your-email@domain.com',
-<<<<<<< HEAD
-      name: senderName,
-=======
       name: 'WebAbility Team',
->>>>>>> 8691e4be
     }
     sendSmtpEmail.subject = subject
     sendSmtpEmail.htmlContent = html
