import axios from 'axios';
import { getAccessibilityInformationPally } from '~/helpers/accessibility.helper';
import logger from '~/utils/logger';
import { GPTChunks } from './accessibilityIssues.service';
import { rest } from 'lodash';
const { GraphQLJSON } = require('graphql-type-json');


interface Status {
  success: boolean;
  httpstatuscode: number;
}

interface Statistics {
  pagetitle: string;
  pageurl: string;
  time: number;
  creditsremaining: number;
  allitemcount: number;
  totalelements: number;
  waveurl: string;
}

interface CategoryItem {
  id: string;
  description: string;
  count: number;
  xpaths?: string[];
  contrastdata?: (number | string | boolean)[][];
  selectors?: string[];
}

// interface Category {
//     description: string;
//     count: number;
//     items?: { [key: string]: CategoryItem };
// }

interface Status {
  success: boolean;
  httpstatuscode: number;
}
  
interface Statistics {
  pagetitle: string;
  pageurl: string;
  time: number;
  creditsremaining: number;
  allitemcount: number;
  totalelements: number;
  waveurl: string;
}
  
interface CategoryItem {
  id: string;
  description: string;
  count: number;
  xpaths?: string[];
  contrastdata?: (number | string | boolean)[][];
  selectors?: string[];
}
  
// Use an index signature for the items within a category
interface Category {
  description: string;
  count: number;
  items: { [key: string]: CategoryItem };
}
  
// Use an index signature for the categories themselves
interface Categories {
  [key: string]: Category;
}
  
interface WebAIMResponse {
  status: Status;
  statistics: Statistics;
  categories: Categories;
}
  

interface WebAIMResponse {
  status: Status;
  statistics: Statistics;
  categories: { [key: string]: Category };
}

interface Error {
  'Error Guideline'?: string;
  code?: string;
  description?: string | string[];
  message?: string | string[];
  context?: string | string[];
  recommended_action?: string | string[];
  selectors?: string | string[];
}

interface HumanFunctionality {
  'FunctionalityName': string;
  Errors: Error[];
}

interface GPTData {
  'HumanFunctionalities': HumanFunctionality[];
}

function calculateAccessibilityScore(data: any) {
  const weights = {
    'error': 1, // High severity
    'contrast': 0.75, // Medium severity
    'alert': 0.5, // Low severity
  };

  const defaultWeight = 0.35;
  let issueSum = 0;
  let totalIssues = 0;

  for (const category in data.categories) {
    if (data.categories.hasOwnProperty(category)) {
      const categoryData = data.categories[category];
      const weight = weights[category as keyof typeof weights] || defaultWeight;
      console.log(`${data.categories[category]}, ${categoryData.count}`);
      issueSum += categoryData.count * weight;
      console.log('issueSum: ', issueSum);
      totalIssues += categoryData.count;
    }
  }

  const maxScore = 100;
  const score = Math.ceil( maxScore - issueSum);
  return {
    score: Math.max(30, score), // Ensure score doesn't go below 0
    totalIssues: totalIssues,
  };
}
interface htmlcsOutput {
  code: string;
  message?: string;
  context?: string[];
  selectors?: string[];
  description?:string;
  recommended_action?:string;
}

export const fetchAccessibilityReport = async (url: string) => {
  try {
    const result = await getAccessibilityInformationPally(url);
        
    if (!url.startsWith('https://') && !url.startsWith('http://')) {
      url = 'https://' + url;
    }
    const siteImg = await fetchSitePreview(url);
    if (siteImg) {
      result.siteImg = siteImg;
    }

    if (result) {
      const guideErrors: {
        errors: htmlcsOutput[];
        notices: htmlcsOutput[];
        warnings: htmlcsOutput[];
      } = result?.htmlcs;
      
      const errorCodes: string[] = [];
      const errorCodeWithDescriptions: { [key: string]: { [key: string]: string | string[] } } = {};
      
      guideErrors.errors.forEach((errorcode: htmlcsOutput) => {
        errorCodes.push(errorcode?.code);
        if (!errorCodeWithDescriptions[errorcode?.code]) {
          errorCodeWithDescriptions[errorcode?.code] = {}; // Initialize if not exist
        }
        errorCodeWithDescriptions[errorcode?.code].message = errorcode?.message;
        errorCodeWithDescriptions[errorcode?.code].context = errorcode?.context;
        errorCodeWithDescriptions[errorcode?.code].description = errorcode?.description;
        errorCodeWithDescriptions[errorcode?.code].recommended_action = errorcode?.recommended_action;
        errorCodeWithDescriptions[errorcode?.code].selectors = errorcode?.selectors;
      });
      guideErrors.notices.forEach((errorcode: htmlcsOutput) => {
        errorCodes.push(errorcode?.code);
        if (!errorCodeWithDescriptions[errorcode?.code]) {
          errorCodeWithDescriptions[errorcode?.code] = {}; // Initialize if not exist
        }
        errorCodeWithDescriptions[errorcode?.code].message = errorcode?.message;
        errorCodeWithDescriptions[errorcode?.code].context = errorcode?.context;
        errorCodeWithDescriptions[errorcode?.code].description = errorcode?.description;
        errorCodeWithDescriptions[errorcode?.code].recommended_action = errorcode?.recommended_action;
        errorCodeWithDescriptions[errorcode?.code].selectors = errorcode?.selectors;
      });
      guideErrors.warnings.forEach((errorcode: htmlcsOutput) => {
        errorCodes.push(errorcode?.code);
        if (!errorCodeWithDescriptions[errorcode?.code]) {
          errorCodeWithDescriptions[errorcode?.code] = {}; // Initialize if not exist
        }
        errorCodeWithDescriptions[errorcode?.code].message = errorcode?.message;
        errorCodeWithDescriptions[errorcode?.code].context = errorcode?.context;
        errorCodeWithDescriptions[errorcode?.code].description = errorcode?.description;
        errorCodeWithDescriptions[errorcode?.code].recommended_action = errorcode?.recommended_action;
        errorCodeWithDescriptions[errorcode?.code].selectors = errorcode?.selectors;
      });
      
      const completion: GPTData = await GPTChunks(errorCodes);
      
      if (completion) {
        completion.HumanFunctionalities.forEach(
          (functionality: HumanFunctionality) => {
            // Iterate over each error in the functionality
            functionality.Errors.forEach((error: Error) => {
              // Add error description based on error guideline
              error.code = error['Error Guideline'];
              delete error['Error Guideline'];

              error.description =
                      errorCodeWithDescriptions[error.code]?.description;
              error.context =
                    errorCodeWithDescriptions[error.code]?.context;
              error.message =
                    errorCodeWithDescriptions[error.code]?.message;
              error.recommended_action =
                    errorCodeWithDescriptions[error.code]?.recommended_action;
              error.selectors =
                    errorCodeWithDescriptions[error.code]?.selectors;
            });
          },
        );
              
        result.ByFunctions = completion.HumanFunctionalities;
      }
    }
        
    if (result.ByFunctions) {
      return result;
    }
        

  } catch (error) {
    console.error(error);
    throw new Error(`${error} Error fetching data from WebAIM API `);
  }
};

<<<<<<< HEAD
export const fetchSitePreview = async (url: string) => {
  try {
      const apiUrl = `${process.env.SECONDARY_SERVER_URL}/screenshot/?url=${url}`;
      
      // Use fetch to request the screenshot
      const response = await fetch(apiUrl);

      // Check if the response is successful
      if (!response.ok) {
          throw new Error(`Failed to fetch screenshot. Status: ${response.status}`);
      }
=======
export const fetchSitePreview = async (url:string) => {
  try {
    const browser = await puppeteer.launch({
      headless: true,
      executablePath: '/snap/bin/chromium', 
      args: ['--no-sandbox', '--disable-setuid-sandbox'],
    });
    const page = await browser.newPage();
    await page.setViewport({
      width: 1920, 
      height: 1080,
    });
    await page.goto(url);
    const screenshotBuffer = await page.screenshot({ encoding: 'base64' });
    await browser.close();

    // Create Data URL from the screenshot buffer
    const dataUrl = `data:image/png;base64,${screenshotBuffer.toString('base64')}`;
    return dataUrl;
  } catch (error) {
    console.error('Error generating screenshot:', error);
    return null;
  }
};
>>>>>>> eaa1722a

      // Get the response as a buffer (binary data)
      const buffer = await response.arrayBuffer();

      // Convert the buffer to a base64 encoded string
      const base64Image = Buffer.from(buffer).toString('base64');

      // Create a Data URL from the base64 encoded string
      const dataUrl = `data:image/png;base64,${base64Image}`;
      return dataUrl;
  } catch (error) {
      console.error('Error generating screenshot:', error);
      return null;
  }
};


// example usage:

// query GetAccessibilityReport {
//     getAccessibilityReport(url: "https://example.com") {
//       status {
//         success
//         httpstatuscode
//       }
//       statistics {
//         pagetitle
//         pageurl
//         time
//         creditsremaining
//         allitemcount
//         totalelements
//         waveurl
//       }
//       categories {
//         description
//         count
//         items {
//           id
//           description
//           count
//           xpaths
//           contrastdata
//           selectors
//         }
//       }
//     }
//   }<|MERGE_RESOLUTION|>--- conflicted
+++ resolved
@@ -238,7 +238,7 @@
   }
 };
 
-<<<<<<< HEAD
+
 export const fetchSitePreview = async (url: string) => {
   try {
       const apiUrl = `${process.env.SECONDARY_SERVER_URL}/screenshot/?url=${url}`;
@@ -250,32 +250,6 @@
       if (!response.ok) {
           throw new Error(`Failed to fetch screenshot. Status: ${response.status}`);
       }
-=======
-export const fetchSitePreview = async (url:string) => {
-  try {
-    const browser = await puppeteer.launch({
-      headless: true,
-      executablePath: '/snap/bin/chromium', 
-      args: ['--no-sandbox', '--disable-setuid-sandbox'],
-    });
-    const page = await browser.newPage();
-    await page.setViewport({
-      width: 1920, 
-      height: 1080,
-    });
-    await page.goto(url);
-    const screenshotBuffer = await page.screenshot({ encoding: 'base64' });
-    await browser.close();
-
-    // Create Data URL from the screenshot buffer
-    const dataUrl = `data:image/png;base64,${screenshotBuffer.toString('base64')}`;
-    return dataUrl;
-  } catch (error) {
-    console.error('Error generating screenshot:', error);
-    return null;
-  }
-};
->>>>>>> eaa1722a
 
       // Get the response as a buffer (binary data)
       const buffer = await response.arrayBuffer();
