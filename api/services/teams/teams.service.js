import { ApolloError } from 'apollo-server-express';
import dayjs from 'dayjs';

import { getAllTeam, createNewTeamAndMember, getTeam } from '~/repository/team.repository';
import { createTeamInvitation, VALID_PERIOD_DAYS } from '~/repository/team_invitations.repository';
import formatDateDB from '~/utils/format-date-db';
import compileEmailTemplate from '~/helpers/compile-email-template';
import generateRandomKey from '~/helpers/genarateRandomkey';
import { normalizeEmail, stringToSlug } from '~/helpers/string.helper';
import logger from '~/utils/logger';
import sendMail from '~/libs/mail';
import { createMemberAndInviteToken, getListTeamMemberByAliasTeam } from '../../repository/team_members.repository';
import { findUser } from '../../repository/user.repository';

/**
 * Function to get all team
 *
 * @param User user User who execute this function
 *
 */
export async function getAllTeams(user) {
  const allTeams = await getAllTeam({ userId: user.id });
  return allTeams;
}

/**
 * Function to get team by id
 *
 * @param User user   User who execute this function
 * @param int  teamId Id of team want to get
 *
 */
export async function findTeamByAlias(alias) {
  const members = await getListTeamMemberByAliasTeam({ alias });
  return members.map((member) => ({
    userName: member.userName,
    userId: member.userId,
    email: member.email,
    status: member.status,
    isOwner: member.userId === member.owner,
  }));
}

/**
 * Function to create team
 *
 * @param User   user      User who create team
 * @param string teamName  Name of new team
 * @param string teamAlias Alias of new team
 */
export async function createTeam(user, teamName, teamAlias) {
  const alias = stringToSlug(teamAlias);

  const team = await getTeam({ alias });
  if (team) {
    throw new ApolloError('Team exist');
  }
  const teamId = createNewTeamAndMember({ name: teamName, alias, userid: user.id });

  return {
    id: teamId,
    name: teamName,
    alias,
  };
}

/**
 * Function to invite team member
 *
 * @param User   user         User who create invitation
 * @param int    alias       alias of team you want to invite to join
 * @param string inviteeEmail Email of who you want to send invitation to
 */
export async function inviteTeamMember(user, alias, inviteeEmail) {
<<<<<<< HEAD
  // TODO: Hardcode here created_by is 1, later need to take from user when implement frontend
  // const invitation = await getTeamInvitation(inviteeEmail, teamId, 1);

  // if (invitation) {
  //   throw new ApolloError(`You have send invitation to ${inviteeEmail} at ${formatDateDB(invitation.valid_until)} and it is still active`);
  // }

  // // TODO: Find team member by email. Need to do later when check whether this email belong to any team's member

  if (inviteeEmail === user.email) {
    throw new ApolloError('Email invalid');
  }

=======
>>>>>>> e8bae878
  try {
    const team = await getTeam({ alias });
    if (!team) {
      throw new ApolloError('Team not found');
    }

    if (user.email === inviteeEmail) {
      throw new ApolloError('Can\'t invite yourself');
    }

    const member = await findUser({ email: inviteeEmail });

    const token = await generateRandomKey();
    const subject = 'Team invitation';
    const template = await compileEmailTemplate({
      fileName: 'inviteTeamMember.mjml',
      data: {
        teamName: team.name,
        url: `${process.env.FRONTEND_URL}/teams/invitation/${token}`,
      },
    });

    const queries = [sendMail(normalizeEmail(inviteeEmail), subject, template)];
    if (member) {
      queries.push(createMemberAndInviteToken({
        email: inviteeEmail,
        token,
        teamId: team.id,
        memberId: member.id,
        userId: user.id,
      }));
    } else {
      queries.push(createTeamInvitation({
        email: inviteeEmail,
        token,
        invited_by: user.id,
        team_id: team.id,
        valid_until: formatDateDB(dayjs().add(VALID_PERIOD_DAYS, 'days')),
        status: 'active',
      }));
    }
    await Promise.all(queries);
    return {
      userName: member.name,
      userId: member.id,
      email: member.email,
      status: 'pending',
      isOwner: false,
    };
  } catch (error) {
    logger.error(error);
    throw new ApolloError(error);
  }
}<|MERGE_RESOLUTION|>--- conflicted
+++ resolved
@@ -72,7 +72,6 @@
  * @param string inviteeEmail Email of who you want to send invitation to
  */
 export async function inviteTeamMember(user, alias, inviteeEmail) {
-<<<<<<< HEAD
   // TODO: Hardcode here created_by is 1, later need to take from user when implement frontend
   // const invitation = await getTeamInvitation(inviteeEmail, teamId, 1);
 
@@ -86,8 +85,6 @@
     throw new ApolloError('Email invalid');
   }
 
-=======
->>>>>>> e8bae878
   try {
     const team = await getTeam({ alias });
     if (!team) {
