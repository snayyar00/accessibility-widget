<<<<<<< HEAD
import _ from 'lodash';
import { AuthenticationError, ValidationError } from 'apollo-server-express';
=======
import pkg from 'apollo-server-express';
>>>>>>> 077bba43

import { comparePassword } from '~/helpers/hashing.helper';
import { sign } from '~/helpers/jwt.helper';
import { findUser } from '~/repository/user.repository';
import { loginValidation } from '~/utils/validations/authenticate.validation';

async function loginUser(email, password) {
  const validateResult = loginValidation({ email, password });
  if (validateResult.length) {
    throw new ValidationError(
      validateResult.map((it) => it.message).join(','),
      {
        invalidArgs: validateResult.map((it) => it.field).join(','),
      },
    );
  }
  const user = await findUser({ email });
  if (!user) {
    throw new AuthenticationError('Invalid email or password');
  }

  const matchPassword = await comparePassword(password, user.password);
  if (!matchPassword) {
    throw new AuthenticationError('Invalid email or password');
  }

  return {
    token: sign({
      email: user.email,
      name: user.name,
      createdAt: user.created_at,
    }),
  };
}

export { loginUser };<|MERGE_RESOLUTION|>--- conflicted
+++ resolved
@@ -1,9 +1,4 @@
-<<<<<<< HEAD
-import _ from 'lodash';
-import { AuthenticationError, ValidationError } from 'apollo-server-express';
-=======
 import pkg from 'apollo-server-express';
->>>>>>> 077bba43
 
 import { comparePassword } from '~/helpers/hashing.helper';
 import { sign } from '~/helpers/jwt.helper';
