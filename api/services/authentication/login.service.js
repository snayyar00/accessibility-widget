--- conflicted
+++ resolved
@@ -1,17 +1,10 @@
 import { ValidationError, AuthenticationError } from 'apollo-server-express';
-
 import { comparePassword } from '~/helpers/hashing.helper';
 import { sign } from '~/helpers/jwt.helper';
 import { findUser } from '~/repository/user.repository';
 import { loginValidation } from '~/utils/validations/authenticate.validation';
 
-<<<<<<< HEAD
-const { AuthenticationError, ValidationError } = pkg;
-
 export async function loginUser(email, password) {
-=======
-async function loginUser(email, password) {
->>>>>>> c68b19fe
   const validateResult = loginValidation({ email, password });
   if (validateResult.length) {
     throw new ValidationError(
