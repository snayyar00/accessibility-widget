<<<<<<< HEAD
import { ApolloError } from 'apollo-server-express';
=======
import pkg from 'apollo-server-express';
import dayjs from 'dayjs';
>>>>>>> 077bba43
import {
  findToken,
  changeTokenStatus,
  createToken,
} from '~/repository/user_tokens.repository';
import { activeUser } from '~/repository/user.repository';
import generateRandomKey from '~/helpers/genarateRandomkey';
import compileEmailTemplate from '~/helpers/compile-email-template';
import sendMail from '~/libs/mail';
import logger from '~/utils/logger';
import { lowerCaseAndTrim } from '~/helpers/string.helper';
import { SEND_MAIL_TYPE } from '~/constants/send-mail-type.constant';

function isValidDate(createdAt) {
  return dayjs(createdAt).add(15, 'minute').diff(dayjs()) > 0;
}

export async function verifyEmail(authToken) {
  try {
    const token = await findToken(authToken);

    if (!token || !token.is_active || token.type !== SEND_MAIL_TYPE.VERIFY_EMAIL) {
      return new ApolloError('Invalid token');
    }

    if (!isValidDate(token.created_at)) {
      return new ApolloError('Token had expired');
    }

    await Promise.all([changeTokenStatus(token.id, token.type, false), activeUser(token.user_id)]);

    return true;
  } catch (error) {
    logger.error(error);
    throw error;
  }
}

export async function resendEmailAction(user, type) {
  try {
    let template;
    let subject;
    const token = await generateRandomKey();
    switch (type) {
      case SEND_MAIL_TYPE.VERIFY_EMAIL:
        if (user.is_active === 1) {
          throw new ApolloError('Account verified');
        }
        subject = 'Resend confirm your email address';
        template = await compileEmailTemplate({
          fileName: 'verifyEmail.mjml',
          data: {
            name: user.name,
            url: `${process.env.FRONTEND_URL}/verify-email?token=${token}`,
          },
        });
        break;

      case SEND_MAIL_TYPE.FORGOT_PASSWORD:
        subject = 'Resend reset password';
        template = await compileEmailTemplate({
          fileName: 'forgotPassword.mjml',
          data: {
            name: user.name,
            url: `${process.env.FRONTEND_URL}/auth/reset-password?token=${token}`,
          },
        });
        break;

      default:
        subject = 'Resend confirm your email address';
        template = await compileEmailTemplate({
          fileName: 'verifyEmail.mjml',
          data: {
            name: user.name,
            url: `${process.env.FRONTEND_URL}/verify-email?token=${token}`,
          },
        });
        break;
    }

    await changeTokenStatus(null, type, false);
    await Promise.all([createToken(user.id, token, type), sendMail(lowerCaseAndTrim(user.email), subject, template)]);

    return true;
  } catch (error) {
    logger.error(error);
    throw error;
  }
}<|MERGE_RESOLUTION|>--- conflicted
+++ resolved
@@ -1,9 +1,5 @@
-<<<<<<< HEAD
-import { ApolloError } from 'apollo-server-express';
-=======
 import pkg from 'apollo-server-express';
 import dayjs from 'dayjs';
->>>>>>> 077bba43
 import {
   findToken,
   changeTokenStatus,
