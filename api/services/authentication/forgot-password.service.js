<<<<<<< HEAD
import { ApolloError } from 'apollo-server-express';
import {
  getUserByEmail,
  getUserByIdAndJoinUserToken,
} from '~/repository/user.repository';
=======
import pkg from 'apollo-server-express';
import { findUser, getUserByIdAndJoinUserToken } from '~/repository/user.repository';
>>>>>>> 077bba43
import generateRandomKey from '~/helpers/genarateRandomkey';
import {
  createToken,
  updateUserTokenById,
} from '~/repository/user_tokens.repository';
import logger from '~/utils/logger';
import sendMail from '~/libs/mail';
import compileEmailTemplate from '~/helpers/compile-email-template';
import { SEND_MAIL_TYPE } from '~/constants/send-mail-type.constant';

export async function forgotPasswordUser(email) {
  try {
    const user = await findUser({ email });
    if (!user || !user.id) {
      return new ApolloError('Can not find any user');
    }
    const session = await getUserByIdAndJoinUserToken(user.id, SEND_MAIL_TYPE.FORGOT_PASSWORD);
    const tokenGenerated = await generateRandomKey();
    const token = `${tokenGenerated}-${user.id}`;
    if (!session) {
      await createToken(user.id, token, SEND_MAIL_TYPE.FORGOT_PASSWORD);
    } else {
      await updateUserTokenById(session.id, token);
    }

    const template = await compileEmailTemplate({
      fileName: 'forgotPassword.mjml',
      data: {
        name: session.name,
        url: `${process.env.FRONTEND_URL}/auth/reset-password?&token=${token}`,
      },
    });

    await sendMail(session.email, ' Reset Password from SaaSgear', template);
    return true;
  } catch (error) {
    logger.error(error);
    throw new ApolloError(error);
  }
}<|MERGE_RESOLUTION|>--- conflicted
+++ resolved
@@ -1,13 +1,5 @@
-<<<<<<< HEAD
-import { ApolloError } from 'apollo-server-express';
-import {
-  getUserByEmail,
-  getUserByIdAndJoinUserToken,
-} from '~/repository/user.repository';
-=======
 import pkg from 'apollo-server-express';
 import { findUser, getUserByIdAndJoinUserToken } from '~/repository/user.repository';
->>>>>>> 077bba43
 import generateRandomKey from '~/helpers/genarateRandomkey';
 import {
   createToken,
