import dayjs from 'dayjs'
import utc from 'dayjs/plugin/utc'

import database from '../../config/database.config'
import { INVITATION_STATUS_PENDING } from '../../constants/invitation.constant'
import { ORGANIZATION_USER_ROLE_MEMBER, ORGANIZATION_USER_STATUS_ACTIVE, ORGANIZATION_USER_STATUS_PENDING, OrganizationUserRole } from '../../constants/organization.constant'
import { generatePassword } from '../../helpers/hashing.helper'
import { sign } from '../../helpers/jwt.helper'
import { getOrganizationInvitation, getWorkspaceInvitation } from '../../repository/invitations.repository'
import { Organization } from '../../repository/organization.repository'
import { createUser, findUser, insertUserNotification, updateUser } from '../../repository/user.repository'
import EmailSequenceService from '../../services/email/emailSequence.service'
import { ApolloError } from '../../utils/graphql-errors.helper'
import logger from '../../utils/logger'
import { sanitizeUserInput } from '../../utils/sanitization.helper'
import { createMultipleValidationErrors, createValidationError, getValidationErrorCode } from '../../utils/validation-errors.helper'
import { registerValidation } from '../../validations/authenticate.validation'
import { addUserToOrganization } from '../organization/organization_users.service'

dayjs.extend(utc)

type RegisterResponse = {
  token: string
}

<<<<<<< HEAD
async function registerUser(email: string, password: string, name: string, organization: Organization, referralCode?: string): Promise<ApolloError | RegisterResponse> {
=======
async function registerUser(email: string, password: string, name: string, organization: Organization, allowedFrontendUrl: string): Promise<ApolloError | RegisterResponse> {
>>>>>>> 0b4bbc22
  const sanitizedInput = sanitizeUserInput({ email, name })

  email = sanitizedInput.email
  name = sanitizedInput.name

  const validateResult = registerValidation({ email, password, name })

  if (Array.isArray(validateResult) && validateResult.length) {
    const errorMessages = validateResult.map((it) => it.message)

    if (errorMessages.length > 1) {
      throw createMultipleValidationErrors(errorMessages)
    } else {
      const errorCode = getValidationErrorCode(errorMessages)
      throw createValidationError(errorCode, errorMessages[0])
    }
  }

  try {
    const user = await findUser({ email })

    if (user) {
      return new ApolloError('Email address has been used')
    }

    if (user && !user.is_active) {
      return new ApolloError('Your account is not yet verify')
    }

    let newUserId: number | undefined

    await database.transaction(async (trx) => {
      const passwordHashed = await generatePassword(password)

      const userData: any = {
        email,
        password: passwordHashed,
        name,
        password_changed_at: dayjs().utc().format('YYYY-MM-DD HH:mm:ss'),
      }

      // Add referral code if provided
      if (referralCode) {
        userData.referral = referralCode
      }

      const userId = await createUser(userData, trx)

      if (typeof userId !== 'number') {
        throw new ApolloError('Failed to create user.')
      }

      newUserId = userId

      const [workspaceInvitation] = await getWorkspaceInvitation({ email, status: INVITATION_STATUS_PENDING })
      const [organizationInvitation] = !workspaceInvitation ? await getOrganizationInvitation({ email, status: INVITATION_STATUS_PENDING }) : [null]

      const invitation = workspaceInvitation || organizationInvitation
      const invitationOrgId = invitation?.organization_id

      const invitationRole = (organizationInvitation?.organization_role || ORGANIZATION_USER_ROLE_MEMBER) as OrganizationUserRole

      const targetOrgId = invitationOrgId || organization.id
      const userStatus = invitation ? ORGANIZATION_USER_STATUS_PENDING : ORGANIZATION_USER_STATUS_ACTIVE

      // Create user_notifications record with onboarding emails enabled (within transaction)
      try {
        await insertUserNotification(userId, targetOrgId, trx)
        logger.info(`Created user_notifications record for user: ${email}`)
      } catch (error) {
        logger.error(`Failed to create user_notifications: ${email}`, error)
        throw error // Fail the transaction if user_notifications creation fails
      }

      const ids = await addUserToOrganization(userId, targetOrgId, invitationRole, userStatus, trx)

      if (!Array.isArray(ids) || ids.length === 0) {
        throw new ApolloError('Failed to add user to organization.')
      }

      await updateUser(userId, { current_organization_id: targetOrgId }, trx)
    })

    // Send welcome email after transaction completes successfully
    // The email sequence will be handled by the daily cron job
    if (newUserId) {
      try {
        const welcomeEmailSent = await EmailSequenceService.sendWelcomeEmail(email, name, newUserId, organization.id, allowedFrontendUrl)
        if (welcomeEmailSent) {
          logger.info(`Welcome email sent successfully to new user: ${email}`)
        } else {
          logger.warn(`Welcome email failed to send to new user: ${email}`)
        }
      } catch (error) {
        logger.error(`Failed to send welcome email: ${email}`, error)
        // Don't fail registration if welcome email fails
      }
    }

    const token = sign({ email, name })

    return { token }
  } catch (error) {
    logger.error(error)
    throw error
  }
}

export { registerUser }<|MERGE_RESOLUTION|>--- conflicted
+++ resolved
@@ -23,11 +23,7 @@
   token: string
 }
 
-<<<<<<< HEAD
-async function registerUser(email: string, password: string, name: string, organization: Organization, referralCode?: string): Promise<ApolloError | RegisterResponse> {
-=======
-async function registerUser(email: string, password: string, name: string, organization: Organization, allowedFrontendUrl: string): Promise<ApolloError | RegisterResponse> {
->>>>>>> 0b4bbc22
+async function registerUser(email: string, password: string, name: string, organization: Organization, allowedFrontendUrl: string, referralCode?: string): Promise<ApolloError | RegisterResponse> {
   const sanitizedInput = sanitizeUserInput({ email, name })
 
   email = sanitizedInput.email
