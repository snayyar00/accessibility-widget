import bunyan from 'bunyan';
import fs from 'fs';

<<<<<<< HEAD
// Environment-based logging control
const isDevelopment = process.env.NODE_ENV === 'development';
=======
// Environment-based logging control - FIXED
const isDevelopment = process.env.NODE_ENV === 'development';

// Store original console methods
const originalConsole = {
  log: console.log,
  info: console.info,
  warn: console.warn,
  error: console.error,
  debug: console.debug,
  trace: console.trace
};
>>>>>>> 16096938

let logger: bunyan | null = null;

// Only create bunyan logger in non-development environments
if (!isDevelopment) {
  // Create logs directory if it doesn't exist
  fs.existsSync('logs') || fs.mkdirSync('logs');

  // Create the main logger
  logger = bunyan.createLogger({
    name: 'accessibility-widget',
    streams: [
      {
        type: 'rotating-file',
        path: 'logs/info.log',
        period: '1d',
        level: 'info',
        count: 3,
      },
      {
        type: 'rotating-file',
        path: 'logs/error.log',
        period: '1d',
        level: 'error',
        count: 7,
      },
      {
        type: 'rotating-file',
        path: 'logs/trace.log',
        period: '1d',
        level: 'trace',
        count: 3,
      },
    ],
  });
}

// Store original console methods
const originalConsole = {
  log: console.log,
  info: console.info,
  warn: console.warn,
  error: console.error,
  debug: console.debug,
  trace: console.trace
};

// Create a wrapper for console methods
const consoleWrapper = {
  log: (...args: unknown[]) => {
    if (isDevelopment) {
      originalConsole.log(...args);
    } else if (logger) {
      logger.info({ msg: args.join(' ') });
    }
  },
  info: (...args: unknown[]) => {
    if (isDevelopment) {
      originalConsole.info(...args);
    } else if (logger) {
      logger.info({ msg: args.join(' ') });
    }
  },
  warn: (...args: unknown[]) => {
    if (isDevelopment) {
      originalConsole.warn(...args);
    } else if (logger) {
      logger.warn({ msg: args.join(' ') });
    }
  },
  error: (...args: unknown[]) => {
    if (isDevelopment) {
      originalConsole.error(...args);
    } else if (logger) {
      logger.error({ msg: args.join(' ') });
    }
  },
  debug: (...args: unknown[]) => {
    if (isDevelopment) {
      originalConsole.debug(...args);
    } else if (logger) {
      logger.debug({ msg: args.join(' ') });
    }
  },
  trace: (...args: unknown[]) => {
    if (isDevelopment) {
      originalConsole.trace(...args);
    } else if (logger) {
      logger.trace({ msg: args.join(' ') });
    }
  }
};

// Override global console
global.console = consoleWrapper as any;

// Create a safe logger wrapper that handles null case in development
const safeLogger = {
  info: (msg: any, ...args: any[]) => {
    if (isDevelopment) {
      originalConsole.info(msg, ...args);
    } else if (logger) {
      logger.info(msg, ...args);
    }
  },
  warn: (msg: any, ...args: any[]) => {
    if (isDevelopment) {
      originalConsole.warn(msg, ...args);
    } else if (logger) {
      logger.warn(msg, ...args);
    }
  },
  error: (msg: any, ...args: any[]) => {
    if (isDevelopment) {
      originalConsole.error(msg, ...args);
    } else if (logger) {
      logger.error(msg, ...args);
    }
  },
  debug: (msg: any, ...args: any[]) => {
    if (isDevelopment) {
      originalConsole.debug(msg, ...args);
    } else if (logger) {
      logger.debug(msg, ...args);
    }
  },
  trace: (msg: any, ...args: any[]) => {
    if (isDevelopment) {
      originalConsole.trace(msg, ...args);
    } else if (logger) {
      logger.trace(msg, ...args);
    }
  }
};

// Export safe logger (works in both development and production)
export default safeLogger;<|MERGE_RESOLUTION|>--- conflicted
+++ resolved
@@ -1,10 +1,6 @@
 import bunyan from 'bunyan';
 import fs from 'fs';
 
-<<<<<<< HEAD
-// Environment-based logging control
-const isDevelopment = process.env.NODE_ENV === 'development';
-=======
 // Environment-based logging control - FIXED
 const isDevelopment = process.env.NODE_ENV === 'development';
 
@@ -17,7 +13,6 @@
   debug: console.debug,
   trace: console.trace
 };
->>>>>>> 16096938
 
 let logger: bunyan | null = null;
 
@@ -54,16 +49,6 @@
     ],
   });
 }
-
-// Store original console methods
-const originalConsole = {
-  log: console.log,
-  info: console.info,
-  warn: console.warn,
-  error: console.error,
-  debug: console.debug,
-  trace: console.trace
-};
 
 // Create a wrapper for console methods
 const consoleWrapper = {
