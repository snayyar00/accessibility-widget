--- conflicted
+++ resolved
@@ -62,12 +62,6 @@
 
     login(email: String!, password: String!): Boolean!
       @rateLimit(limit: 7, duration: 900, message: "Too many login attempts. Please try again later.")
-<<<<<<< HEAD
-
-    registerSocialAccount(provider: SocialProviderType!, email: String!, name: String!, avatarUrl: String!, providerId: String!): Boolean!
-      @rateLimit(limit: 3, duration: 3600, message: "Too many social registration attempts. Please try again later.")
-=======
->>>>>>> 2420ec80
 
     forgotPassword(email: String!): Boolean!
       @rateLimit(limit: 3, duration: 3600, message: "Too many password reset requests. Please try again later.")
@@ -88,14 +82,7 @@
       @rateLimit(limit: 3, duration: 3600, message: "Too many account deletion requests. Please try again later.")
 
     updateProfile(name: String, company: String, position: String): Boolean!
-<<<<<<< HEAD
-      @rateLimit(limit: 3, duration: 3600, message: "Too many profile update requests. Please try again later.")
-
-    updateProfileAvatar(file: Upload!): ChangeAvatarResponse!
-      @rateLimit(limit: 3, duration: 3600, message: "Too many profile avatar update requests. Please try again later.")
-=======
       @rateLimit(limit: 20, duration: 3600, message: "Too many profile update requests. Please try again later.")
->>>>>>> 2420ec80
 
     logout: Boolean!
   }
