--- conflicted
+++ resolved
@@ -1,11 +1,7 @@
 import fs from 'fs';
 import path from 'path';
 
-<<<<<<< HEAD
-// Environment-based logging control
-=======
 // Environment-based logging control - FIXED
->>>>>>> 16096938
 const isDevelopment = process.env.NODE_ENV === 'development';
 
 let accessLogStream: fs.WriteStream | null;
