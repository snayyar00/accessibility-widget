--- conflicted
+++ resolved
@@ -16,8 +16,9 @@
 import getUserLogined from './services/authentication/get-user-logined.service';
 import stripeHooks from './services/stripe/webhooks.servive';
 import { getIpAddress } from './helpers/uniqueVisitor.helper';
-import sendMail from '~/libs/mail'
+import sendMail from '~/libs/mail';
 import { AddTokenToDB, GetVisitorTokenByWebsite } from './services/webToken/mongoVisitors';
+import run from './scripts/create-products';
 
 type ContextParams = {
   req: Request;
@@ -26,16 +27,12 @@
 
 dotenv.config();
 
-
-
 const app = express();
 const port = process.env.PORT || 3001;
-<<<<<<< HEAD
 const allowedOrigins = [process.env.FRONTEND_URL, undefined, 'http://localhost:5000', 'https://www.webability.io'];
 const allowedOperations = ['validateToken', 'addImpressionsURL', 'registerInteraction'];
 
 app.use(express.json());
-
 
 function dynamicCors(req: Request, res: Response, next: NextFunction) {
   const corsOptions = {
@@ -53,24 +50,6 @@
       //   // Disallow other origins
       //   callback(new Error('Not allowed by CORS'));
       // }
-=======
-
-app.use(express.json());
-
-async function sendEmail(sendTo: string, subject: string, text: string) {
-  if (!sendTo || sendTo.trim() === '') {
-    console.error('Recipient email address is missing or empty.');
-    return;
-  }
-
-  const transporter = nodemailer.createTransport({
-    host: process.env.EMAIL_HOST,
-    port: parseInt(process.env.EMAIL_PORT, 10),
-    secure: process.env.EMAIL_SECURE === 'true', // should be true if EMAIL_PORT is 465
-    auth: {
-      user: process.env.EMAIL_USER,
-      pass: process.env.EMAIL_PASS,
->>>>>>> 94120b4d
     },
     methods: ['GET', 'POST', 'PUT', 'DELETE', 'OPTIONS'],
   };
@@ -78,48 +57,15 @@
   cors(corsOptions)(req, res, next);
 }
 
-<<<<<<< HEAD
 (function startServer() {
   app.use(morgan('combined', { stream: accessLogStream }));
 
-=======
-
-function dynamicCors(req: Request, res: Response, next: NextFunction) {
-  console.log(req);
-  const corsOptions = {
-    optionsSuccessStatus: 200,
-    credentials: true,
-    origin: (origin:any, callback:any) => {
-      // console.log(origin);
-      if (req.body && req.body.operationName === 'validateToken') {
-        // Allow any origin for 'validateToken'
-        callback(null, true);
-      } else if (origin === process.env.FRONTEND_URL || origin === undefined || origin === 'http://localhost:5000'||req.method === 'OPTIONS') {
-        // Allow your specific frontend origin
-        callback(null,true);
-      } else {
-        // Disallow other origins
-        callback(new Error('Not allowed by CORS'));
-      }
-    },
-    methods: ['GET', 'POST', 'PUT', 'DELETE', 'OPTIONS'],
-  };
-
-  cors(corsOptions)(req, res, next);
-}
-
-(function startServer() {
-  app.use(morgan('combined', { stream: accessLogStream }));
-  // app.use(cors(corsOptions));
->>>>>>> 94120b4d
   // app.use(cors({
   //   origin: 'https://www.webability.io',
   //   methods: 'GET,POST',
   //   credentials: true
   // }));
-  app.use(dynamicCors)
-
-
+  app.use(dynamicCors);
 
   app.use(express.static(join(resolve(), 'public', 'uploads')));
   app.use(cookieParser());
@@ -134,28 +80,31 @@
     const url = req.params.url;
     const token = await GetVisitorTokenByWebsite(url);
     res.send(token);
-  })
-<<<<<<< HEAD
+  });
 
   app.get('/webAbilityV1.0.min.js', (req, res) => {
     res.sendFile(path.join(__dirname, 'webAbilityV1.0.min.js'));
-});
-=======
->>>>>>> 94120b4d
+  });
+
+  // app.get('/create-products', (req, res) => {
+  //   run().then(() => res.send('insert successfully')).catch((err) => res.send(err));
+  // });
 
   app.post('/form', async (req, res) => {
     console.log('Received POST request for /form:', req.body);
     const uniqueToken = await AddTokenToDB(req.body.businessName, req.body.email, req.body.website);
     if (uniqueToken !== '') {
       res.send('Received POST request for /form');
-    }
-    else {
+    } else {
       res.status(500).send('Internal Server Error');
       return;
     }
 
     try {
-      sendMail(req.body.email, 'Welcome to Webability', `
+      sendMail(
+        req.body.email,
+        'Welcome to Webability',
+        `
             <html>
             <head>
             <style>
@@ -192,12 +141,12 @@
             <p>Thank you for choosing Webability!</p>
         </body>
             </html>
-        `);
+        `,
+      );
     } catch (error) {
       console.error('Error sending email:', error);
     }
   });
-
 
   const serverGraph = new ApolloServer({
     uploads: false,
@@ -249,7 +198,6 @@
         user,
         ip,
         res,
-
       };
     },
   });
