--- conflicted
+++ resolved
@@ -27,12 +27,10 @@
 import { findPriceById } from './repository/prices.repository';
 import { APP_SUMO_COUPON_ID } from './constants/billing.constant';
 import axios from 'axios';
-<<<<<<< HEAD
 import OpenAI from 'openai';
 import scheduleMonthlyEmails from './jobs/monthlyEmail';
-=======
 import database from '~/config/database.config';
->>>>>>> a9d7723b
+
 // import run from './scripts/create-products';
 const openai = new OpenAI({ apiKey: process.env.OPENAI_API });
 
