import { requireJsonContent } from './middlewares/contentType.middleware';
import { emailLimiter } from './middlewares/limiters.middleware';
import dotenv from 'dotenv';

import express, { NextFunction, Request, Response } from 'express';
import morgan from 'morgan';
import cors from 'cors';
import bodyParser from 'body-parser';
import cookieParser from 'cookie-parser';
import { ApolloServer, ApolloError } from 'apollo-server-express';
import { withScope, Severity, captureException, init, Handlers } from '@sentry/node';
import * as Sentry from '@sentry/node';
import { IResolvers } from '@graphql-tools/utils';
import { makeExecutableSchema } from 'graphql-tools';
import accessLogStream from './middlewares/logger.middleware';
import RootSchema from './graphql/root.schema';
import RootResolver from './graphql/root.resolver';
import getUserLogined from './services/authentication/get-user-logined.service';
import stripeHooks from './services/stripe/webhooks.servive';
import { findProductAndPriceByType, findProductById } from './repository/products.repository';
import { createSitesPlan, deleteExpiredSitesPlan, deleteSitesPlan, deleteTrialPlan } from './services/allowedSites/plans-sites.service';
import Stripe from 'stripe';
import { getAnySitePlanBySiteId, getSitePlanBySiteId, getSitesPlanByUserId } from './repository/sites_plans.repository';
import { findPriceById } from './repository/prices.repository';
import { APP_SUMO_COUPON_IDS, APP_SUMO_DISCOUNT_COUPON, RETENTION_COUPON_ID } from './constants/billing.constant';
import scheduleMonthlyEmails from './jobs/monthlyEmail';
import database from '~/config/database.config';
import { getProblemReportsBySiteId } from './repository/problem_reports.repository';
import { deleteSiteWithRelatedRecords, findSiteById, findSiteByURL, findSitesByUserId, IUserSites } from './repository/sites_allowed.repository';
import { addWidgetSettings, getWidgetSettingsBySiteId } from './repository/widget_settings.repository';
import findPromo from './services/stripe/findPromo';
import { appSumoPromoCount } from './utils/appSumoPromoCount';
import { expireUsedPromo } from './utils/expireUsedPromo';
import { getUserTokens } from './repository/user_plan_tokens.repository';
import { customTokenCount } from './utils/customTokenCount';
import { addCancelFeedback, CancelFeedbackProps } from './repository/cancel_feedback.repository';
import { billingPortalSessionValidation, createCustomerPortalSessionValidation, validateCancelSiteSubscription, validateCouponValidation, validateCreateCheckoutSession, validateCreateSubscription, validateApplyRetentionDiscount } from '~/validations/stripe.validation';
import { validateBody } from './middlewares/validation.middleware';
import { isAuthenticated } from '~/middlewares/auth.middleware';
import { UserProfile } from '~/repository/user.repository';
<<<<<<< HEAD
=======
import  getIpAddress  from "./utils/getIpAddress"
>>>>>>> 4e7ff80f

import { strictLimiter, moderateLimiter } from './middlewares/limiters.middleware';
import { validateWidgetSettings } from '~/validations/widget.validation';
import axios from 'axios';
import { sendMail } from '~/libs/mail';
import { emailValidation } from '~/validations/email.validation';
import { addNewsletterSub } from '~/repository/newsletter_subscribers.repository';

type ContextParams = {
  req: Request;
  res: Response;
};
const subscriptionKey = process.env.AZURE_API_KEY;
const endpoint = process.env.AZURE_ENDPOINT;
const region = process.env.AZURE_REGION;
interface Issue {
  [key: string]: any;
}

dotenv.config();

const IS_LOCAL_DEV = !process.env.COOLIFY_URL && process.env.NODE_ENV !== 'production';

const app = express();
const port = process.env.PORT || 3001;
const allowedOrigins = [process.env.FRONTEND_URL, undefined, process.env.PORT, 'https://www.webability.io', 'https://hoppscotch.webability.io'];
const allowedOperations = ['validateToken', 'addImpressionsURL', 'registerInteraction', 'reportProblem', 'updateImpressionProfileCounts', 'getWidgetSettings', 'getAccessibilityReport', 'getAccessibilityStats'];
const stripe = require('stripe')(process.env.STRIPE_PRIVATE_KEY);

app.post('/stripe-hooks', express.raw({ type: 'application/json' }), stripeHooks);
app.use(express.json({ limit: '5mb' }));

scheduleMonthlyEmails();

function dynamicCors(req: Request, res: Response, next: NextFunction) {
  const corsOptions = {
    optionsSuccessStatus: 200,
    credentials: true,
    origin: (origin: any, callback: any) => {
      if (IS_LOCAL_DEV) {
        callback(null, true);
      } else if (req.body && allowedOperations.includes(req.body.operationName)) {
        // Allow any origin for 'validateToken'
        callback(null, true);
      } else if (allowedOrigins.includes(origin) || req.method === 'OPTIONS') {
        // Allow your specific frontend origin
        callback(null, true);
      }
    },
    methods: ['GET', 'POST', 'PUT', 'DELETE', 'OPTIONS'],
  };

  cors(corsOptions)(req, res, next);
}

(function startServer() {
  // Configure Morgan with conditional stream (null = console, stream = file)
  if (accessLogStream) {
    app.use(morgan('combined', { stream: accessLogStream }));
  } else {
    app.use(morgan('combined')); // Will use console
  }

  app.use(dynamicCors);

  app.use(cookieParser());

  app.use(bodyParser.urlencoded({ extended: true, limit: '5mb' }));

  app.get('/', (_, res) => {
    res.send('Hello world!');
  });

  app.post('/create-customer-portal-session', strictLimiter, isAuthenticated, validateBody(createCustomerPortalSessionValidation), async (req, res) => {
    const user: UserProfile = (req as any).user;
    const { returnURL } = req.body;

    let customerId: string;
    try {
      const customers = await stripe.customers.list({
        email: user.email,
        limit: 1,
      });
      if (customers.data.length > 0) {
        customerId = customers.data[0].id;
      } else {
        const newCustomer = await stripe.customers.create({
          email: user.email,
        });
        customerId = newCustomer.id;
      }
    } catch (error) {
      console.error('Stripe customer error:', error);
      return res.status(500).json({ error: 'Internal server error' });
    }

    try {
      const session = await stripe.billingPortal.sessions.create({
        customer: customerId,
        return_url: returnURL,
      });
      return res.status(200).json(session);
    } catch (error) {
      console.error('Stripe session error:', error);
      return res.status(500).json({ error: 'Internal server error' });
    }
  });

  app.post('/billing-portal-session', strictLimiter, isAuthenticated, validateBody(billingPortalSessionValidation), async (req, res) => {
    try {
      const user: UserProfile = (req as any).user;
      const { returnURL } = req.body;

      // Search for an existing customer by email
      let customers;
      try {
        customers = await stripe.customers.list({
          email: user.email,
          limit: 1,
        });
      } catch (error) {
        console.error('Stripe customers.list error:', error);
        return res.status(500).json({ error: 'Failed to fetch Stripe customer' });
      }

      let customer;
      // Check if customer exists
      if (customers.data.length > 0) {
        customer = customers.data[0];
      } else {
        try {
          customer = await stripe.customers.create({
            email: user.email,
          });
        } catch (error) {
          console.error('Stripe customers.create error:', error);
          return res.status(500).json({ error: 'Failed to create Stripe customer' });
        }
      }

      let subscriptions, trialingSubscriptions;
      try {
        subscriptions = await stripe.subscriptions.list({
          customer: customer.id,
          status: 'active',
          limit: 100,
        });

        trialingSubscriptions = await stripe.subscriptions.list({
          customer: customer.id,
          status: 'trialing',
          limit: 100,
        });
      } catch (error) {
        console.error('Stripe subscriptions.list error:', error);
        return res.status(500).json({ error: 'Failed to fetch subscriptions' });
      }

      // Merge trialing subscriptions into active subscriptions
      subscriptions.data.push(...trialingSubscriptions.data);

      if (subscriptions.data.length !== 0) {
        let prices;
        try {
          prices = await stripe.prices.list({
            limit: 50,
          });
        } catch (error) {
          console.error('Stripe prices.list error:', error);
          return res.status(500).json({ error: 'Failed to fetch prices' });
        }

        let usablePrices;
        try {
          usablePrices = await Promise.all(
            prices.data.map(async (price: Stripe.Price) => {
              if (price?.tiers_mode === 'graduated' && price?.recurring?.usage_type === 'licensed') {
                const product = await stripe.products.retrieve(price.product as string);
                if (product.name.toLowerCase().includes('app sumo')) {
                  return null;
                }
                return price;
              }
              return null;
            }),
          );
        } catch (error) {
          console.error('Stripe products.retrieve error:', error);
          return res.status(500).json({ error: 'Failed to process prices' });
        }

        usablePrices = usablePrices.filter((price: Stripe.Price) => price !== null);
        const productPriceArray: any = [];
        const productMap = new Map();

        usablePrices.forEach((price: Stripe.Price) => {
          if (!productMap.has(price.product)) {
            productMap.set(price.product, []);
          }
          productMap.get(price.product).push(price);
        });

        productMap.forEach((prices, productId) => {
          productPriceArray.push({
            product: productId,
            prices: prices.map((price: Stripe.Price) => price.id),
          });
        });

        let configurations;

        try {
          configurations = await stripe.billingPortal.configurations.list({
            is_default: true,
          });
        } catch (error) {
          console.error('Stripe billingPortal.configurations.list error:', error);
          return res.status(500).json({ error: 'Failed to fetch billing portal configurations' });
        }

        // Check if there is at least one configuration
        if (!configurations.data || configurations.data.length === 0) {
          console.error('No billing portal configurations found');
          return res.status(500).json({ error: 'No billing portal configurations found' });
        }

        let configuration: any = {};

        try {
          configuration = await stripe.billingPortal.configurations.update(configurations.data[0].id, {
            features: {
              subscription_update: { enabled: false },
              subscription_cancel: { enabled: false },
            },
          });
        } catch (error) {
          console.error('Stripe billingPortal.configurations.update error:', error);
          return res.status(500).json({ error: 'Failed to update billing portal configuration' });
        }

        try {
          const session = await stripe.billingPortal.sessions.create({
            customer: customer.id,
            return_url: returnURL,
            configuration: configuration.id,
          });
          return res.status(200).json(session);
        } catch (error) {
          console.error('Stripe billingPortal.sessions.create error:', error);
          return res.status(500).json({ error: 'Failed to create billing portal session' });
        }
      } else {
        try {
          const session = await stripe.billingPortal.sessions.create({
            customer: customer.id,
            return_url: returnURL,
          });
          return res.status(200).json(session);
        } catch (error) {
          console.error('Stripe billingPortal.sessions.create error:', error);
          return res.status(500).json({ error: 'Failed to create billing portal session' });
        }
      }
    } catch (error) {
      console.error('Unexpected error in /billing-portal-session:', error);
      return res.status(500).json({ error: 'Internal server error' });
    }
  });

  app.post('/validate-coupon', strictLimiter, isAuthenticated, validateBody(validateCouponValidation), async (req, res) => {
    const { couponCode } = req.body;

    try {
      let promoCodeData = await findPromo(stripe, couponCode.trim());

      if (!promoCodeData) {
        return res.json({ valid: false, error: 'Invalid promo code' });
      }

      if (!promoCodeData.active) {
        return res.json({ valid: false, error: 'Promo Expired' });
      }

      if (!APP_SUMO_COUPON_IDS.includes(promoCodeData.coupon.id)) {
        return res.json({ valid: false, error: 'Invalid promo code Not from App Sumo' });
      }

      if (promoCodeData.coupon.percent_off) {
        const coupon = await stripe.coupons.retrieve(promoCodeData.coupon.id, { expand: ['applies_to'] });
        const product = await stripe.products.retrieve(coupon.applies_to.products[0]);
        return res.json({ valid: true, discount: Number(promoCodeData.coupon.percent_off) / 100, id: promoCodeData.coupon.id, percent: true, planName: product.name.toLowerCase() });
      } else {
        return res.json({ valid: true, discount: Number(promoCodeData.coupon.amount_off) / 100, id: promoCodeData.coupon.id, percent: false });
      }
    } catch (error) {
      console.log('err', error);
      res.status(500).json({ error: error.message });
    }
  });

  app.post('/update-site-widget-settings', moderateLimiter, isAuthenticated, validateBody(validateWidgetSettings), async (req, res) => {
    const user: UserProfile = (req as any).user;
    const { settings, site_url } = req.body;

    try {
      const site = await findSiteByURL(site_url);

      if (!site || site.user_id !== user.id) {
        return res.status(403).json({ error: 'User does not own this site' });
      }

      await addWidgetSettings({
        site_url: site_url,
        allowed_site_id: site?.id,
        settings: settings,
        user_id: site.user_id,
      });

      res.status(200).json('Success');
    } catch (error) {
      console.error(error);
      res.status(500).json({ error: 'Internal server error' });
    }
  });

  app.post(
    '/get-site-widget-settings',
    moderateLimiter,
    isAuthenticated,
    validateBody((body) => validateWidgetSettings({ site_url: body.site_url, settings: null })),
    async (req, res) => {
      const user: UserProfile = (req as any).user;
      const { site_url } = req.body;

      try {
        const site = await findSiteByURL(site_url);

        if (site?.user_id !== user.id) {
          return res.status(403).json({ error: 'User does not own this site' });
        }

        const widgetSettings = await getWidgetSettingsBySiteId(site?.id);
        let response = widgetSettings?.settings || {};

        res.status(200).json({ settings: response });
      } catch (error) {
        console.error(error);
        res.status(500).json({ error: 'Internal server error' });
      }
    },
  );

  app.post('/create-checkout-session', strictLimiter, isAuthenticated, validateBody(validateCreateCheckoutSession), async (req, res) => {
    const { planName, billingInterval, returnUrl, domainId, domain, cardTrial, promoCode } = req.body;

    const user: UserProfile = (req as any).user;
    const site = await findSiteByURL(domain);

    if (!site || site.user_id !== user.id) {
      return res.status(403).json({ error: 'User does not own this domain' });
    }

    try {
      const [price, customers] = await Promise.all([
        findProductAndPriceByType(planName, billingInterval),
        stripe.customers.list({
          email: user.email,
          limit: 1,
        }),
      ]);

      let customer;
      let subscriptions;

      if (customers.data.length > 0) {
        customer = customers.data[0];
        subscriptions = await stripe.subscriptions.list({
          customer: customer.id,
          limit: 100,
        });
      } else {
        customer = await stripe.customers.create({
          email: user.email,
        });
      }

      let promoCodeData: Stripe.PromotionCode[];

      if (promoCode && promoCode.length > 0 && typeof promoCode?.[0] != 'number') {
        const validCodesData: Stripe.PromotionCode[] = [];
        const invalidCodes: string[] = [];

        for (const code of promoCode) {
          const found = await findPromo(stripe, code);
          if (found) {
            validCodesData.push(found);
          } else {
            invalidCodes.push(code);
          }
        }

        if (invalidCodes.length > 0) {
          return res.json({
            valid: false,
            error: `Invalid Promo Code(s): ${invalidCodes.join(', ')}`,
          });
        }

        promoCodeData = validCodesData;
      }

      let session: any = {};
      if (typeof promoCode?.[0] == 'number' || (promoCodeData && promoCodeData[0]?.coupon.valid && promoCodeData[0]?.active && APP_SUMO_COUPON_IDS.includes(promoCodeData[0].coupon?.id))) {
        const [{ orderedCodes, numPromoSites }, tokenUsed] = await Promise.all([appSumoPromoCount(subscriptions, promoCode, user.id), getUserTokens(user.id)]);

        console.log('promo');
        const { lastCustomCode, nonCustomCodes } = await customTokenCount(user.id, tokenUsed || []);

        // This will work on for AppSumo coupons, we allow use of coupons that should only work for the app sumo tier plans and we manually apply the discount according to new plan (single)

        const subscription = await stripe.subscriptions.create({
          customer: customer.id,
          items: [{ price: price.price_stripe_id, quantity: 1 }],
          expand: ['latest_invoice.payment_intent'],
          coupon: APP_SUMO_DISCOUNT_COUPON,
          metadata: {
            domainId: domainId,
            userId: user.id,
            maxDomains: 1,
            usedDomains: 1,
          },
          description: `Plan for ${domain}(${lastCustomCode ? [lastCustomCode, ...nonCustomCodes] : tokenUsed.length ? tokenUsed : orderedCodes})`,
        });

        const cleanupPromises = [expireUsedPromo(numPromoSites, stripe, orderedCodes, user.id, user.email)];

        try {
          const previous_plan = await getSitePlanBySiteId(Number(domainId));
          cleanupPromises.push(deleteTrialPlan(previous_plan.id).then(() => {}));
        } catch (error) {}

        await Promise.all(cleanupPromises);

        await createSitesPlan(Number(user.id), String(subscription.id), planName, billingInterval, Number(domainId), 'appsumo');

        console.log('New Sub created');

        res.status(200).json({ success: true });

        return;
      } else if (promoCode && promoCode.length > 0) {
        // Coupon is not valid or not the app sumo promo
        return res.json({ valid: false, error: 'Invalid promo code' });
      } else if (cardTrial) {
        console.log('trial');
        session = await stripe.checkout.sessions.create({
          payment_method_types: ['card'],
          mode: 'subscription',
          line_items: [
            {
              price: price.price_stripe_id,
              quantity: 1,
            },
          ],
          customer: customer.id,
          allow_promotion_codes: true,
          success_url: `${returnUrl}`,
          cancel_url: returnUrl,
          metadata: {
            domainId: domainId,
            userId: user.id,
            updateMetaData: 'true',
          },
          subscription_data: {
            trial_period_days: 30,
            metadata: {
              domainId: domainId,
              userId: user.id,
              updateMetaData: 'true',
            },
            description: `Plan for ${domain}`,
          },
        });
      } else {
        console.log('normal');

        if (subscriptions.data.length > 0) {
          console.log('setup intent only');
          session = await stripe.checkout.sessions.create({
            payment_method_types: ['card'],
            mode: 'setup',
            customer: customer.id,
            success_url: `${returnUrl}?session_id={CHECKOUT_SESSION_ID}`, // you can include the session id to later verify the setup
            cancel_url: returnUrl,
            metadata: {
              price_id: price.price_stripe_id,
              domainId: domainId,
              domain: domain,
              userId: user.id,
              updateMetaData: 'true',
            },
          });
        } else {
          console.log('checkout intent');
          session = await stripe.checkout.sessions.create({
            payment_method_types: ['card'],
            mode: 'subscription',
            line_items: [
              {
                price: price.price_stripe_id,
                quantity: 1,
              },
            ],
            customer: customer.id,
            allow_promotion_codes: true,
            success_url: `${returnUrl}`,
            cancel_url: returnUrl,
            metadata: {
              domainId: domainId,
              userId: user.id,
              updateMetaData: 'true',
            },
            subscription_data: {
              metadata: {
                domainId: domainId,
                userId: user.id,
                updateMetaData: 'true',
              },
              description: `Plan for ${domain}`,
            },
          });
        }
      }

      res.status(303).json({ url: session.url });
    } catch (error) {
      console.log(error);
      res.status(500).json({ error: error.message });
    }
  });

  app.post('/cancel-site-subscription', strictLimiter, isAuthenticated, validateBody(validateCancelSiteSubscription), async (req, res) => {
    const { domainId, domainUrl, status, cancelReason, otherReason } = req.body;

    let previous_plan: any[];
    let stripeCustomerId: string | null = null;

    const user: UserProfile = (req as any).user;
    const site = await findSiteByURL(domainUrl);

    if (!site || site.user_id !== user.id) {
      return res.status(403).json({ error: 'User does not own this domain' });
    }

    try {
      previous_plan = await getAnySitePlanBySiteId(Number(domainId));

      // Get stripe customer ID for feedback recording
      if (previous_plan && previous_plan.length > 0) {
        stripeCustomerId = previous_plan[0].customerId;
      }
    } catch (error) {
      console.log('err = ', error);
    }

    if (status != 'Active' && status != 'Life Time') {
      try {
        if (previous_plan && previous_plan.length > 0) {
          for (const plan of previous_plan) {
            if (plan.subscriptionId == 'Trial') {
              await deleteTrialPlan(plan.id);
            } else {
              let errorCount = 0;
              try {
                await deleteExpiredSitesPlan(plan.id);
              } catch (error) {
                errorCount++;
              }

              if (errorCount == 0) {
                try {
                  await deleteExpiredSitesPlan(plan.id, true);
                } catch (error) {
                  errorCount++;
                }
              }

              if (errorCount == 2) {
                return res.status(500).json({ error: 'Error deleting expired sites plan' });
              }
            }
          }
        }
      } catch (error) {
        console.log('error deleting site by url', error);
        return res.status(500).json({ error: error.message });
      }
    } else {
      try {
        // Iterate through each plan in previous_plan array
        if (previous_plan && previous_plan.length > 0) {
          for (const plan of previous_plan) {
            if (plan.subscriptionId == 'Trial') {
              await deleteTrialPlan(plan.id);
            } else {
              await deleteSitesPlan(plan.id);
            }
          }
        }
      } catch (error) {
        console.log('err = ', error);
        return res.status(500).json({ error: error });
      }
    }

    try {
      await deleteSiteWithRelatedRecords(domainUrl, user.id);
    } catch (error) {
      console.error('Error deleting site:', error);
      return res.status(500).json({ error: 'Failed to delete site' });
    }

    // Record cancel feedback if provided
    if (cancelReason) {
      try {
        const feedbackData: CancelFeedbackProps = {
          user_id: Number(user.id),
          user_feedback: cancelReason === 'other' ? otherReason : cancelReason,
          site_url: domainUrl,
          stripe_customer_id: stripeCustomerId,
          site_status_on_cancel: status,
          deleted_at: new Date(),
        };

        await addCancelFeedback(feedbackData);
        console.log('Cancel feedback recorded successfully');
      } catch (feedbackError) {
        console.error('Error recording cancel feedback:', feedbackError);
      }
    }

    return res.status(200).json({ success: true });
  });

  app.post('/create-subscription', strictLimiter, isAuthenticated, validateBody(validateCreateSubscription), async (req, res) => {
    const { planName, billingInterval, domainId, domainUrl, cardTrial, promoCode } = req.body;

    const user: UserProfile = (req as any).user;
    const site = await findSiteByURL(domainUrl);

    if (!site || site.user_id !== user.id) {
      return res.status(403).json({ error: 'User does not own this domain' });
    }

    const [price, sites, customers] = await Promise.all([
      findProductAndPriceByType(planName, billingInterval),
      getSitesPlanByUserId(Number(user.id)),
      stripe.customers.list({
        email: user.email,
        limit: 1,
      }),
    ]);

    const sub_id = sites[0]?.subcriptionId;

    let no_sub = false;
    let subscription;

    if (sub_id == undefined) {
      no_sub = true;
    } else {
      try {
        subscription = (await stripe.subscriptions.retrieve(sub_id, { active: true })) as Stripe.Subscription;
      } catch (error) {
        // console.log("error",error);
        no_sub = true;
      }
    }

    try {
      let customer;

      // Check if customer exists
      if (customers.data.length > 0) {
        customer = customers.data[0];
      } else {
        // console.log("customer not found");
        res.status(404);
      }

      const [subscriptions, price_data] = await Promise.all([
        stripe.subscriptions.list({
          customer: customer.id,
          limit: 100,
        }),
        stripe.prices.retrieve(String(price.price_stripe_id), { expand: ['tiers'] }),
      ]);

      if (subscriptions.data.length > 0) {
        subscription = subscriptions.data[0];
        no_sub = false;
      }

      if (!price_data?.tiers || price_data?.tiers?.length == 0) {
        no_sub = true;
        console.log('no tiers');
      }
      let cleanupPromises: Promise<void>[] = [];
      if (no_sub) {
        let promoCodeData: Stripe.PromotionCode[];

        if (promoCode && promoCode.length > 0 && typeof promoCode[0] != 'number') {
          const validCodesData: Stripe.PromotionCode[] = [];
          const invalidCodes: string[] = [];

          // Process each code sequentially (you can also use Promise.all if you prefer parallel execution)
          for (const code of promoCode) {
            const found = await findPromo(stripe, code);
            if (found) {
              validCodesData.push(found);
            } else {
              invalidCodes.push(code);
            }
          }

          if (invalidCodes.length > 0) {
            return res.json({
              valid: false,
              error: `Invalid Promo Code(s): ${invalidCodes.join(', ')}`,
            });
          }

          // Now, validCodesData contains all valid promo code objects.
          promoCodeData = validCodesData;
        }

        if (typeof promoCode[0] == 'number' || (promoCodeData && promoCodeData[0].coupon.valid && promoCodeData[0].active && APP_SUMO_COUPON_IDS.includes(promoCodeData[0].coupon.id))) {
          const [{ orderedCodes, numPromoSites }, tokenUsed] = await Promise.all([appSumoPromoCount(subscriptions, promoCode, user.id), getUserTokens(user.id)]);

          const { lastCustomCode, nonCustomCodes } = await customTokenCount(user.id, tokenUsed);

          subscription = await stripe.subscriptions.create({
            customer: customer.id,
            items: [{ price: price.price_stripe_id, quantity: 1 }],
            expand: ['latest_invoice.payment_intent'],
            coupon: APP_SUMO_DISCOUNT_COUPON,
            default_payment_method: customer.invoice_settings.default_payment_method,
            metadata: {
              domainId: domainId,
              userId: user.id,
              maxDomains: 1,
              usedDomains: 1,
            },
            description: `Plan for ${domainUrl}(${lastCustomCode ? [lastCustomCode, ...nonCustomCodes] : tokenUsed.length ? tokenUsed : orderedCodes})`,
          });

          // Parallel execution for cleanup operations
          cleanupPromises = [expireUsedPromo(numPromoSites, stripe, orderedCodes, user.id, user.email)];
        } else if (promoCode && promoCode.length > 0) {
          // Coupon is not valid or not the app sumo promo
          return res.json({ valid: false, error: 'Invalid promo code' });
        } else if (cardTrial) {
          subscription = await stripe.subscriptions.create({
            trial_period_days: 30,
            customer: customer.id,
            items: [{ price: price.price_stripe_id, quantity: 1 }],
            expand: ['latest_invoice.payment_intent'],
            default_payment_method: customer.invoice_settings.default_payment_method,
            metadata: {
              domainId: domainId,
              userId: user.id,
              maxDomains: 1,
              usedDomains: 1,
            },
            description: `Plan for ${domainUrl}`,
          });
        } else {
          subscription = await stripe.subscriptions.create({
            customer: customer.id,
            items: [{ price: price.price_stripe_id, quantity: 1 }],
            expand: ['latest_invoice.payment_intent'],
            default_payment_method: customer.invoice_settings.default_payment_method,
            metadata: {
              domainId: domainId,
              userId: user.id,
              maxDomains: 1,
              usedDomains: 1,
            },
            description: `Plan for ${domainUrl}`,
          });
        }

        try {
          const previous_plan = await getSitePlanBySiteId(Number(domainId));
          cleanupPromises.push(deleteTrialPlan(previous_plan.id).then(() => {}));
        } catch (error) {
          // Previous plan doesn't exist, continue
        }

        await Promise.all(cleanupPromises);

        if (promoCode.length > 0) {
          await createSitesPlan(Number(user.id), String(subscription.id), planName, billingInterval, Number(domainId), 'appsumo');
        } else {
          await createSitesPlan(Number(user.id), String(subscription.id), planName, billingInterval, Number(domainId), '');
        }

        console.log('New Sub created');

        res.status(200).json({ success: true });
      } else {
        if ('usedDomains' in subscription.metadata) {
          const UsedDomains = Number(subscription.metadata['usedDomains']);
          const MaxDomains = Number(subscription.metadata['maxDomains']);
          // console.log('UD', UsedDomains);
          // console.log(subscription.metadata);
          if (UsedDomains >= Number(subscription.metadata['maxDomains'])) {
            // res.status(500).json({ error: 'Your Plan Limit has Fulfilled' }); // old code

            let metaData: any = subscription.metadata;

            metaData['usedDomains'] = Number(UsedDomains + 1);
            metaData['updateMetaData'] = true;

            const newQuant = subscription.items.data[0].quantity + 1;

            await stripe.subscriptions.update(subscription.id, {
              metadata: metaData, // Update the metadata
              items: [
                {
                  id: subscription.items.data[0].id, // The subscription item ID
                  quantity: newQuant, // Increment quantity by 5
                },
              ],
            });

            console.log('meta data updated');

            // Parallel execution for cleanup and site plan creation
            const cleanupPromises = [];

            // Handle previous plan deletion
            try {
              const previous_plan = await getSitePlanBySiteId(Number(domainId));
              cleanupPromises.push(deleteTrialPlan(previous_plan.id).then(() => {}));
            } catch (error) {
              // Previous plan doesn't exist, continue
            }

            // Add site plan creation
            cleanupPromises.push(createSitesPlan(Number(user.id), String(subscription.id), planName, billingInterval, Number(domainId), ''));

            await Promise.all(cleanupPromises);

            res.status(200).json({ success: true });
          } else {
            let metaData: any = subscription.metadata;

            metaData['usedDomains'] = Number(UsedDomains + 1);
            metaData['updateMetaData'] = true;

            await stripe.subscriptions.update(subscription.id, {
              metadata: metaData,
            });

            console.log('meta data updated');

            // Parallel execution for cleanup and site plan creation
            const cleanupPromises = [];

            // Handle previous plan deletion
            try {
              const previous_plan = await getSitePlanBySiteId(Number(domainId));
              cleanupPromises.push(deleteTrialPlan(previous_plan.id).then(() => {}));
            } catch (error) {
              // Previous plan doesn't exist, continue
            }

            // Add site plan creation
            cleanupPromises.push(createSitesPlan(Number(user.id), String(subscription.id), planName, billingInterval, Number(domainId), ''));

            await Promise.all(cleanupPromises);

            console.log('Old Sub created');

            res.status(200).json({ success: true });
          }
        } else {
          res.status(500).json({ error: 'Meta Data Not Configured' });
        }
      }
    } catch (error) {
      console.log('erroring', error);
      res.status(500).json({ error: error.message });
    }
  });

  app.post('/apply-retention-discount', strictLimiter, isAuthenticated, validateBody(validateApplyRetentionDiscount), async (req, res) => {
    const { domainId, status } = req.body;

    const user: UserProfile = (req as any).user;
    const site = await findSiteById(domainId);

    if (!site || site.user_id !== user.id) {
      return res.status(403).json({ error: 'User does not own this domain' });
    }

    try {
      const sitePlan = await getSitePlanBySiteId(Number(domainId));

      if (!sitePlan && status != 'Trial' && status != 'Trial Expired') {
        return res.status(404).json({ error: 'Site plan not found' });
      }

      if (sitePlan?.subscription_id == 'Trial' || status == 'Trial' || status == 'Trial Expired') {
        let customerId = sitePlan?.customerId;

        if (status == 'Trial' || status == 'Trial Expired') {
          const customers = await stripe.customers.list({
            email: user.email,
            limit: 1,
          });

          if (customers.data.length > 0) {
            customerId = customers.data[0].id;
          } else {
            return res.status(400).json({ error: 'Customer not found' });
          }
        }

        const promoCode = await stripe.promotionCodes.create({
          coupon: RETENTION_COUPON_ID,
          max_redemptions: 1,
          active: true,
          customer: customerId,
        });

        return res.status(200).json({
          couponCode: promoCode.code,
          message: 'Coupon code created successfully',
        });
      } else {
        // Apply existing coupon to active subscription
        try {
          const subscription = await stripe.subscriptions.retrieve(sitePlan.subcriptionId);

          if (!subscription || subscription.status !== 'active') {
            return res.status(400).json({ error: 'Active subscription not found' });
          }

          await stripe.subscriptions.update(subscription.id, {
            coupon: RETENTION_COUPON_ID,
          });

          return res.status(200).json({
            message: '5% discount applied to subscription successfully',
          });
        } catch (subscriptionError) {
          console.error('Error applying discount to subscription:', subscriptionError);
          return res.status(500).json({ error: 'Failed to apply discount to subscription' });
        }
      }
    } catch (error) {
      console.error('Error applying retention discount:', error);
      res.status(500).json({ error: 'Internal server error' });
    }
  });

  app.post('/check-customer', moderateLimiter, isAuthenticated, async (req, res) => {
    const user: UserProfile = (req as any).user;

    let plan_name;
    let interval;

    try {
      const plans = await getSitesPlanByUserId(user.id);
      if (plans.length > 0) {
        for (let i = 0; i < plans.length; i++) {
          let plan = plans[i];
          if (plan.subscription_id !== 'Trial') {
            let prodId = plan.productId;
            let priceId = plan.priceId;
            const prod = await findProductById(Number(prodId));
            const price = await findPriceById(Number(priceId));
            plan_name = prod.type;
            interval = price.type;
            break; // This will exit the loop
          }
        }
      }
    } catch (error) {}

    try {
      // Search for an existing customer by email
      const customers = await stripe.customers.list({
        email: user.email,
        limit: 1,
      });

      let customer;

      const userAppSumoTokens = await getUserTokens(user.id);
<<<<<<< HEAD

      const hasCustomInfinityToken = userAppSumoTokens.includes('customInfinity');

      let maxSites = 0;

      if (!hasCustomInfinityToken) {
        const { lastCustomCode, nonCustomCodes } = await customTokenCount(user.id, userAppSumoTokens);

=======

      const hasCustomInfinityToken = userAppSumoTokens.includes('customInfinity');

      let maxSites = 0;

      if (!hasCustomInfinityToken) {
        const { lastCustomCode, nonCustomCodes } = await customTokenCount(user.id, userAppSumoTokens);

>>>>>>> 4e7ff80f
        if (lastCustomCode) {
          const customCode = lastCustomCode.match(/^custom(\d+)$/);
          maxSites = Number(customCode[1]) + nonCustomCodes.length;
        } else {
          maxSites = nonCustomCodes.length;
        }
      }
      // Check if customer exists
      if (customers.data.length > 0) {
        customer = customers.data[0];

        try {
          const trial_subs = await stripe.subscriptions.list({
            customer: customer.id,
            status: 'trialing', // Retrieve all statuses to filter manually
            limit: 100,
          });

          const subscriptions = await stripe.subscriptions.list({
            customer: customer.id,
            status: 'active', // Retrieve all statuses to filter manually
            limit: 100,
          });

          let price_id;
          let price: Stripe.Price;

          if (subscriptions.data.length > 0) {
            price_id = (subscriptions.data[0] as Stripe.Subscription).items.data[0].price;

            price = await stripe.prices.retrieve(price_id.id, {
              expand: ['tiers'], // Explicitly expand the tiers
            });
          }

          // handle trial output and show trial sub seperately
          if (trial_subs?.data?.length) {
            const prod = await stripe.products.retrieve(String(trial_subs?.data[0]?.plan?.product));

            const trialEndTimestamp = trial_subs?.data[0]?.trial_end; // Unix timestamp
            const currentTimestamp = Math.floor(Date.now() / 1000); // Current time in seconds

            const daysRemaining = Math.ceil((trialEndTimestamp - currentTimestamp) / (60 * 60 * 24));

            if (!price || price?.tiers?.length > 0) {
              res.status(200).json({ tierPlan: true, isCustomer: true, plan_name: prod.name, interval: trial_subs.data[0].plan.interval, submeta: trial_subs.data[0].metadata, card: customers?.data[0]?.invoice_settings.default_payment_method, expiry: daysRemaining });
            } else {
              const monthlyTrialSubs: Array<{ id: string; description: any; trial_end: number | null }> = [];
              const yearlyTrialSubs: Array<{ id: string; description: any; trial_end: number | null }> = [];

              const monthlySubs: Array<{ id: string; description: any }> = [];
              const yearlySubs: Array<{ id: string; description: any }> = [];

              trial_subs.data.forEach((subscription: any) => {
                // Retrieve the recurring interval from the first subscription item
                const recurringInterval = subscription.items.data[0]?.price?.recurring?.interval;

                // Build an object that includes the subscription's description along with other properties
                const outputObj = {
                  id: subscription.id,
                  description: subscription.description, //subscription.metadata.description
                  trial_end: subscription.trial_end,
                };

                // Categorize into monthly or yearly based on the recurring interval
                if (recurringInterval === 'month') {
                  monthlyTrialSubs.push(outputObj);
                } else if (recurringInterval === 'year') {
                  yearlyTrialSubs.push(outputObj);
                }
              });

              subscriptions.data.forEach((subscription: any) => {
                // Retrieve the recurring interval from the first subscription item
                const recurringInterval = subscription.items.data[0]?.price?.recurring?.interval;

                // Create an output object with the desired properties
                const outputObj = {
                  id: subscription.id,
                  description: subscription?.description,
                };

                // Push the subscription into the appropriate array based on the interval
                if (recurringInterval === 'month') {
                  monthlySubs.push(outputObj);
                } else if (recurringInterval === 'year') {
                  yearlySubs.push(outputObj);
                }
              });

              const trial_sub_data = { monthly: monthlyTrialSubs, yearly: yearlyTrialSubs };
              const regular_sub_data = { monthly: monthlySubs, yearly: yearlySubs };

              let appSumoCount = 0;
              const uniquePromoCodes = new Set<string>();

              for (const subs of Object.values(regular_sub_data)) {
                for (const sub of subs) {
                  const match = sub.description?.match(/\(([^)]*)\)$/);
                  if (match) {
                    appSumoCount++;

                    // split in case there are multiple codes in the ()
                    const codesInDesc = match[1]
                      .split(',')
                      .map((c: string) => c.trim())
                      .filter((c: any) => c.length > 0);

                    codesInDesc.forEach((code: any) => uniquePromoCodes.add(code));
                  }
                }
              }

              res.status(200).json({
                trial_subs: JSON.stringify(trial_sub_data),
                subscriptions: JSON.stringify(regular_sub_data),
                isCustomer: true,
                plan_name: prod.name,
                interval: trial_subs.data[0].plan.interval,
                submeta: trial_subs.data[0].metadata,
                card: customers?.data[0]?.invoice_settings.default_payment_method,
                expiry: daysRemaining,
                appSumoCount: appSumoCount,
                codeCount: maxSites > 0 ? maxSites : userAppSumoTokens.length ? userAppSumoTokens.length : uniquePromoCodes.size,
                infinityToken: hasCustomInfinityToken,
              });
            }
          } else {
            const prod = await stripe.products.retrieve(String(subscriptions.data[0]?.plan?.product));

            if (!price || price?.tiers?.length > 0) {
              res.status(200).json({ tierPlan: true, isCustomer: true, plan_name: prod.name, interval: subscriptions.data[0].plan.interval, submeta: subscriptions.data[0].metadata, card: customers?.data[0]?.invoice_settings.default_payment_method });
            } else {
              // New Pricing, return all subs

              const monthlySubs: Array<{ id: string; description: any }> = [];
              const yearlySubs: Array<{ id: string; description: any }> = [];

              subscriptions.data.forEach((subscription: any) => {
                // Retrieve the recurring interval from the first subscription item
                const recurringInterval = subscription.items.data[0]?.price?.recurring?.interval;
<<<<<<< HEAD

                // Create an output object with the desired properties
                const outputObj = {
                  id: subscription.id,
                  description: subscription?.description,
                };

                // Push the subscription into the appropriate array based on the interval
                if (recurringInterval === 'month') {
                  monthlySubs.push(outputObj);
                } else if (recurringInterval === 'year') {
                  yearlySubs.push(outputObj);
                }
              });
              const regular_sub_data = { monthly: monthlySubs, yearly: yearlySubs };

=======

                // Create an output object with the desired properties
                const outputObj = {
                  id: subscription.id,
                  description: subscription?.description,
                };

                // Push the subscription into the appropriate array based on the interval
                if (recurringInterval === 'month') {
                  monthlySubs.push(outputObj);
                } else if (recurringInterval === 'year') {
                  yearlySubs.push(outputObj);
                }
              });
              const regular_sub_data = { monthly: monthlySubs, yearly: yearlySubs };

>>>>>>> 4e7ff80f
              let appSumoCount = 0;
              const uniquePromoCodes = new Set<string>();

              for (const subs of Object.values(regular_sub_data)) {
                for (const sub of subs) {
                  const match = sub.description?.match(/\(([^)]*)\)$/);
                  if (match) {
                    appSumoCount++;

                    // split in case there are multiple codes in the ()
                    const codesInDesc = match[1]
                      .split(',')
                      .map((c: string) => c.trim())
                      .filter((c: any) => c.length > 0);

                    codesInDesc.forEach((code: any) => uniquePromoCodes.add(code));
                  }
                }
              }

              res.status(200).json({
                subscriptions: JSON.stringify(regular_sub_data),
                isCustomer: true,
                plan_name: prod.name,
                interval: subscriptions.data[0].plan.interval,
                submeta: subscriptions.data[0].metadata,
                card: customers?.data[0]?.invoice_settings.default_payment_method,
                appSumoCount: appSumoCount,
                codeCount: maxSites > 0 ? maxSites : userAppSumoTokens.length ? userAppSumoTokens.length : uniquePromoCodes.size,
                infinityToken: hasCustomInfinityToken,
              });
            }
          }
        } catch (error) {
          // console.log(error);
          // silent fail
          res.status(200).json({ isCustomer: true, plan_name: '', interval: '', card: customers?.data[0]?.invoice_settings.default_payment_method, codeCount: maxSites > 0 ? maxSites : userAppSumoTokens.length, infinityToken: hasCustomInfinityToken });
        }
      } else {
        console.log('no customer');
        res.status(200).json({ isCustomer: false, plan_name: '', interval: '', card: customers?.data[0]?.invoice_settings.default_payment_method, infinityToken: hasCustomInfinityToken, codeCount: maxSites > 0 ? maxSites : userAppSumoTokens.length });
      }
    } catch (error) {
      console.log(error);
      res.status(500).json({ error: error.message });
    }
  });

  app.post('/get-problem-reports', moderateLimiter, isAuthenticated, async (req, res) => {
    const user: UserProfile = (req as any).user;

    try {
      // Fetch sites by user ID
      const Sites: IUserSites[] = await findSitesByUserId(user.id);

      // Use Promise.all to fetch problem reports for all sites concurrently
      const allReports = (
        await Promise.all(
          Sites.map(async (site: IUserSites) => {
            const reports = await getProblemReportsBySiteId(site.id);
            return reports; // Return reports for each site
          }),
        )
      ).flat(); // Flatten the array of arrays into a single array

      res.status(200).send(allReports);
    } catch (error) {
      console.error('Error fetching problem reports:', error);
      res.status(500).send('Cannot fetch reports');
    }
  });

  app.post('/translate', strictLimiter, isAuthenticated, async (req: Request, res: Response) => {
    const { issues, toLang = 'en' } = req.body;

    if (!Array.isArray(issues)) {
      return res.status(400).json({ error: 'Invalid or missing "issues" array' });
    }

    const fieldsToTranslate = ['code', 'message', 'recommended_action'];
    const textsToTranslate: { issueIndex: number; field: string; text: string }[] = [];

    issues.forEach((issue: Issue, idx: number) => {
      fieldsToTranslate.forEach((field) => {
        if (issue[field]) {
          textsToTranslate.push({ issueIndex: idx, field, text: issue[field] });
        }
      });
    });

    // Skip translation if language is English
    if (!toLang || toLang.toLowerCase() === 'en') {
      return res.json(issues);
    }

    try {
      const response = await axios.post(
        `${endpoint}translate?api-version=3.0&to=${toLang}`,
        textsToTranslate.map((item) => ({ Text: item.text })),
        {
          headers: {
            'Ocp-Apim-Subscription-Key': subscriptionKey,
            'Ocp-Apim-Subscription-Region': region,
            'Content-Type': 'application/json',
          },
        },
      );

      const translatedIssues = issues.map((issue) => ({ ...issue }));

      response.data.forEach((translation: any, idx: number) => {
        const { issueIndex, field } = textsToTranslate[idx];
        translatedIssues[issueIndex][field] = translation.translations[0].text;
      });

      return res.json(translatedIssues);
    } catch (err: any) {
      console.error('Translation error:', err?.response?.data || err.message);
      return res.status(500).json({ error: 'Translation failed' });
    }
  });

  app.post('/translate-text', strictLimiter, isAuthenticated, async (req: Request, res: Response) => {
    try {
      const { issues, toLang = 'en' } = req.body;

      if (!Array.isArray(issues) || issues.length === 0) {
        return res.status(400).json({ error: 'Invalid or missing "issues" array' });
      }

      if (!toLang || toLang.toLowerCase() === 'en') {
        // No translation needed — return original input format
        return res.json(issues);
      }

      // Extract texts from the `code` field
      const texts = issues.map((item: { code: string }) => item.code);

      // Send to Microsoft Translator
      const response = await axios.post(
        `${endpoint}translate?api-version=3.0&to=${toLang}`,
        texts.map((text) => ({ Text: text })),
        {
          headers: {
            'Ocp-Apim-Subscription-Key': subscriptionKey,
            'Ocp-Apim-Subscription-Region': region,
            'Content-Type': 'application/json',
          },
        },
      );

      const translated = response.data.map((item: any) => ({
        code: item.translations[0].text,
      }));

      return res.json(translated);
    } catch (err: any) {
      console.error('Translation failed:', err?.response?.data || err.message);
      return res.status(500).json({ error: 'Translation failed' });
    }
  });

  app.post('/form', requireJsonContent, emailLimiter, moderateLimiter, async (req, res) => {
    const validateResult = emailValidation(req.body.email);

    if (Array.isArray(validateResult) && validateResult.length) {
      return res.status(400).json({ error: validateResult.map((it) => it.message).join(',') });
    }

    try {
      await sendMail(
        req.body.email,
        'Welcome to Webability',
        `
            <html>
            <head>
            <style>
                body {
                    font-family: Arial, sans-serif;
                    margin: 20px;
                    color: #333333;
                }
                .script-box {
                    background-color: #f4f4f4;
                    border: 1px solid #dddddd;
                    padding: 15px;
                    overflow: auto;
                    font-family: monospace;
                    margin-top: 20px;
                    white-space: pre-wrap;
                }
                .instructions {
                    margin-bottom: 10px;
                }
            </style>
        </head>
        <body>
            <h1>Welcome to Webability!</h1>
            <p class="instructions">To get started with Webability on your website, please follow these steps:</p>
            <ol>
                <li>Copy the script code provided below.</li>
                <li>Paste it into the HTML of your website, preferably near the closing &lt;/body&gt; tag.</li>
            </ol>
            <div class="script-box">
                &lt;script src="https://widget.webability.io/widget.min.js" data-asw-position="bottom-left" data-asw-lang="en" defer&gt;&lt;/script&gt;
            </div>
            <p>If you have any questions or need assistance, please don't hesitate to contact our support team.</p>
            <p>Thank you for choosing Webability!</p>
        </body>
            </html>
        `,
      );

      return res.status(200).json({ success: true, message: 'Email sent successfully' });
    } catch (error) {
      console.error('Error sending email:', error);
      return res.status(500).json({ error: 'Failed to send email' });
<<<<<<< HEAD
=======
    }
  });

  app.post('/subscribe-newsletter', requireJsonContent, emailLimiter, moderateLimiter, async (req, res) => {
    try {
      const { email } = req.body;
      const validateResult = emailValidation(email);

      if (Array.isArray(validateResult) && validateResult.length) {
        return res.status(400).json({ error: validateResult.map((it) => it.message).join(',') });
      }

      await addNewsletterSub(email);
      res.status(200).json({ message: 'Subscription successful' });
    } catch (error) {
      console.error('Error subscribing to newsletter:', error);
      res.status(500).json({ error: 'Internal Server Error' });
>>>>>>> 4e7ff80f
    }
  });

  app.post('/subscribe-newsletter', requireJsonContent, emailLimiter, moderateLimiter, async (req, res) => {
    try {
      const { email } = req.body;
      const validateResult = emailValidation(email);

      if (Array.isArray(validateResult) && validateResult.length) {
        return res.status(400).json({ error: validateResult.map((it) => it.message).join(',') });
      }

      await addNewsletterSub(email);
      res.status(200).json({ message: 'Subscription successful' });
    } catch (error) {
      console.error('Error subscribing to newsletter:', error);
      res.status(500).json({ error: 'Internal Server Error' });
    }
  });

  const serverGraph = new ApolloServer({
    schema: makeExecutableSchema({
      typeDefs: RootSchema,
      resolvers: RootResolver as IResolvers[],
    }),
    playground: IS_LOCAL_DEV,
    uploads: {
      maxFileSize: 10000000,
      maxFiles: 20,
    },
    formatError: (err) => {
      if (err.message.includes('Not authenticated')) {
        return new Error('Please login to make this action');
      }

      if (process.env.NODE_ENV === 'production') {
        const result = err.message.match(/ValidationError: (.*)/);

        if (result && result[1]) {
          return new Error(result[1]);
        }
      }

      return err;
    },
    plugins: [
      {
        // Add Sentry tracing for GraphQL operations
        requestDidStart(requestContext) {
          const transaction = Sentry.startTransaction({
            op: 'graphql.request',
            name: requestContext.request.operationName || 'GraphQL Query',
          });

          // Store the transaction on the request context
          requestContext.context.sentryTransaction = transaction;

          return {
            didEncounterErrors(ctx) {
              // Capture any errors that occur during operation execution
              if (!ctx.operation) return;

              for (const err of ctx.errors) {
                if (err instanceof ApolloError) {
                  continue;
                }

                withScope((scope) => {
                  scope.setTag('kind', ctx.operation.operation);
                  scope.setExtra('query', ctx.request.query);
                  scope.setExtra('variables', ctx.request.variables);

                  if (err.path) {
                    scope.addBreadcrumb({
                      category: 'query-path',
                      message: err.path.join(' > '),
                      level: Severity.Debug,
                    });
                  }

                  // Set the transaction on the scope
                  scope.setSpan(ctx.context.sentryTransaction);

                  const transactionId = ctx.request.http.headers.get('x-transaction-id');
                  if (transactionId) {
                    scope.setTransactionName(transactionId);
                  }

                  captureException(err);
                });
              }
            },

            // Finish the transaction when the request is complete
            willSendResponse(ctx) {
              const transaction = ctx.context.sentryTransaction;
              if (transaction) {
                transaction.finish();
              }
            },
          };
        },
      },
    ],

    context: async ({ req, res }: ContextParams) => {
      const { cookies } = req;
      const bearerToken = cookies.token || null;
      const user = await getUserLogined(bearerToken, res);
      // const ip = getIpAddress(req.headers['x-forwarded-for'], req.socket.remoteAddress);
      return {
        user,
        // ip,
        res,
      };
    },
  });

  app.use('/graphql', (req, res, next) => {
    // Parse the GraphQL query to determine timeout
    const body = req.body;
    let timeout = 70000; // Default 70 seconds

    // Check if this is the accessibility report query
    if (body && body.query && body.query.includes('getAccessibilityReport')) {
      timeout = 120000; // 5 minutes for accessibility report
    }

    req.setTimeout(timeout);
    res.setTimeout(timeout);
    next();
  });

  app.use('/graphql', express.json({ limit: '5mb' }));
  serverGraph.applyMiddleware({ app, cors: false });

  // Initialize Sentry with tracing for GraphQL
  init({
    dsn: process.env.SENTRY_DSN,
    serverName: process.env.COOLIFY_URL || `http://localhost:${port}`,
    tracesSampleRate: 1.0,
    integrations: [
      // Enable HTTP calls tracing
      new Sentry.Integrations.Http({ tracing: true }),
    ],
    attachStacktrace: true,
  });

  app.listen(port, () => {
    console.log(`App listening at http://localhost:${port}`);
  });
})();<|MERGE_RESOLUTION|>--- conflicted
+++ resolved
@@ -12,6 +12,7 @@
 import * as Sentry from '@sentry/node';
 import { IResolvers } from '@graphql-tools/utils';
 import { makeExecutableSchema } from 'graphql-tools';
+import { rateLimitDirective } from 'graphql-rate-limit-directive';
 import accessLogStream from './middlewares/logger.middleware';
 import RootSchema from './graphql/root.schema';
 import RootResolver from './graphql/root.resolver';
@@ -38,10 +39,7 @@
 import { validateBody } from './middlewares/validation.middleware';
 import { isAuthenticated } from '~/middlewares/auth.middleware';
 import { UserProfile } from '~/repository/user.repository';
-<<<<<<< HEAD
-=======
 import  getIpAddress  from "./utils/getIpAddress"
->>>>>>> 4e7ff80f
 
 import { strictLimiter, moderateLimiter } from './middlewares/limiters.middleware';
 import { validateWidgetSettings } from '~/validations/widget.validation';
@@ -1044,7 +1042,6 @@
       let customer;
 
       const userAppSumoTokens = await getUserTokens(user.id);
-<<<<<<< HEAD
 
       const hasCustomInfinityToken = userAppSumoTokens.includes('customInfinity');
 
@@ -1053,16 +1050,6 @@
       if (!hasCustomInfinityToken) {
         const { lastCustomCode, nonCustomCodes } = await customTokenCount(user.id, userAppSumoTokens);
 
-=======
-
-      const hasCustomInfinityToken = userAppSumoTokens.includes('customInfinity');
-
-      let maxSites = 0;
-
-      if (!hasCustomInfinityToken) {
-        const { lastCustomCode, nonCustomCodes } = await customTokenCount(user.id, userAppSumoTokens);
-
->>>>>>> 4e7ff80f
         if (lastCustomCode) {
           const customCode = lastCustomCode.match(/^custom(\d+)$/);
           maxSites = Number(customCode[1]) + nonCustomCodes.length;
@@ -1204,7 +1191,6 @@
               subscriptions.data.forEach((subscription: any) => {
                 // Retrieve the recurring interval from the first subscription item
                 const recurringInterval = subscription.items.data[0]?.price?.recurring?.interval;
-<<<<<<< HEAD
 
                 // Create an output object with the desired properties
                 const outputObj = {
@@ -1221,24 +1207,6 @@
               });
               const regular_sub_data = { monthly: monthlySubs, yearly: yearlySubs };
 
-=======
-
-                // Create an output object with the desired properties
-                const outputObj = {
-                  id: subscription.id,
-                  description: subscription?.description,
-                };
-
-                // Push the subscription into the appropriate array based on the interval
-                if (recurringInterval === 'month') {
-                  monthlySubs.push(outputObj);
-                } else if (recurringInterval === 'year') {
-                  yearlySubs.push(outputObj);
-                }
-              });
-              const regular_sub_data = { monthly: monthlySubs, yearly: yearlySubs };
-
->>>>>>> 4e7ff80f
               let appSumoCount = 0;
               const uniquePromoCodes = new Set<string>();
 
@@ -1456,8 +1424,6 @@
     } catch (error) {
       console.error('Error sending email:', error);
       return res.status(500).json({ error: 'Failed to send email' });
-<<<<<<< HEAD
-=======
     }
   });
 
@@ -1475,32 +1441,54 @@
     } catch (error) {
       console.error('Error subscribing to newsletter:', error);
       res.status(500).json({ error: 'Internal Server Error' });
->>>>>>> 4e7ff80f
-    }
-  });
-
-  app.post('/subscribe-newsletter', requireJsonContent, emailLimiter, moderateLimiter, async (req, res) => {
-    try {
-      const { email } = req.body;
-      const validateResult = emailValidation(email);
-
-      if (Array.isArray(validateResult) && validateResult.length) {
-        return res.status(400).json({ error: validateResult.map((it) => it.message).join(',') });
-      }
-
-      await addNewsletterSub(email);
-      res.status(200).json({ message: 'Subscription successful' });
-    } catch (error) {
-      console.error('Error subscribing to newsletter:', error);
-      res.status(500).json({ error: 'Internal Server Error' });
-    }
-  });
+    }
+  });
+
+  const { rateLimitDirectiveTransformer } = rateLimitDirective({
+    keyGenerator: (source: any, args: any, context: any, info: any): string => {
+      // Priority 1: Use authenticated user ID for better isolation
+      if (context.user?.id) {
+        return `user:${context.user.id}`;
+      }
+      
+      // Priority 2: Try multiple IP sources
+      const ip = context.ip || 
+                  context.req?.ip || 
+                  context.req?.connection?.remoteAddress ||
+                  context.req?.socket?.remoteAddress;
+      
+      if (ip && ip !== 'unknown' && ip !== '::1' && ip !== '127.0.0.1') {
+        return `ip:${ip}`;
+      }
+      
+      // Priority 3: Create fingerprint from available headers (for edge cases)
+      const req = context.req;
+      const userAgent = req?.headers?.['user-agent']?.slice(0, 50) || '';
+      const acceptLanguage = req?.headers?.['accept-language']?.slice(0, 30) || '';
+      const acceptEncoding = req?.headers?.['accept-encoding']?.slice(0, 30) || '';
+      
+      // Create a hash-like fingerprint for uniqueness
+      const fingerprint = Buffer.from(`${userAgent}-${acceptLanguage}-${acceptEncoding}`)
+        .toString('base64')
+        .slice(0, 20);
+      
+      return `fingerprint:${fingerprint}`;
+    },
+    onLimit: (response: any, directiveArgs: any, source: any, args: any, context: any, info: any): Error => {
+      const customMessage = directiveArgs.message || 'Too many requests, please try again later.';
+      return new Error(customMessage);
+    },
+  });
+
+  let schema = makeExecutableSchema({
+    typeDefs: RootSchema,
+    resolvers: RootResolver as IResolvers[],
+  });
+
+  schema = rateLimitDirectiveTransformer(schema);
 
   const serverGraph = new ApolloServer({
-    schema: makeExecutableSchema({
-      typeDefs: RootSchema,
-      resolvers: RootResolver as IResolvers[],
-    }),
+    schema,
     playground: IS_LOCAL_DEV,
     uploads: {
       maxFileSize: 10000000,
@@ -1585,11 +1573,12 @@
       const { cookies } = req;
       const bearerToken = cookies.token || null;
       const user = await getUserLogined(bearerToken, res);
-      // const ip = getIpAddress(req.headers['x-forwarded-for'], req.socket.remoteAddress);
+      const ip = getIpAddress(req.headers['x-forwarded-for'], req.socket.remoteAddress);
       return {
+        req,
+        res,
+        ip,
         user,
-        // ip,
-        res,
       };
     },
   });
